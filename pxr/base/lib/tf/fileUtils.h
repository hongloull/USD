//
// Copyright 2016 Pixar
//
// Licensed under the Apache License, Version 2.0 (the "Apache License")
// with the following modification; you may not use this file except in
// compliance with the Apache License and the following modification to it:
// Section 6. Trademarks. is deleted and replaced with:
//
// 6. Trademarks. This License does not grant permission to use the trade
//    names, trademarks, service marks, or product names of the Licensor
//    and its affiliates, except as required to comply with Section 4(c) of
//    the License and to reproduce the content of the NOTICE file.
//
// You may obtain a copy of the Apache License at
//
//     http://www.apache.org/licenses/LICENSE-2.0
//
// Unless required by applicable law or agreed to in writing, software
// distributed under the Apache License with the above modification is
// distributed on an "AS IS" BASIS, WITHOUT WARRANTIES OR CONDITIONS OF ANY
// KIND, either express or implied. See the Apache License for the specific
// language governing permissions and limitations under the Apache License.
//
#ifndef TF_FILEUTILS_H
#define TF_FILEUTILS_H

<<<<<<< HEAD
/*!
 * \file fileUtils.h
 * \ingroup group_tf_File
 * \brief Definitions of basic file utilities in tf.
 */
#include "pxr/base/tf/api.h"
=======
/// \file tf/fileUtils.h
/// \ingroup group_tf_File
/// Definitions of basic file utilities in tf.

>>>>>>> a6e4cf53
#include <string>
#include <vector>
#include <boost/function.hpp>

<<<<<<< HEAD
/*! \brief Returns true if the path exists.
 *
 * If \p resolveSymlinks is false (default), the path is checked using
 * lstat(). if \p resolveSymlinks is true, the path is checked using stat(),
 * which resolves all symbolic links in the path.
 */
TF_API
bool TfPathExists(std::string const& path, bool resolveSymlinks = false);

/*! \brief Returns true if the path exists and is a directory.
 *
 * If \p resolveSymlinks is false (default), the path is checked using
 * lstat(). if \p resolveSymlinks is true, the path is checked using stat(),
 * which resolves all symbolic links in the path.
 */
TF_API
bool TfIsDir(std::string const& path, bool resolveSymlinks = false);

/*! \brief Returns true if the path exists and is a file.
 *
 * If \p resolveSymlinks is false (default), the path is checked using
 * lstat(). if \p resolveSymlinks is true, the path is checked using stat(),
 * which resolves all symbolic links in the path.
 */
TF_API
bool TfIsFile(std::string const& path, bool resolveSymlinks = false);

/*! \brief Returns true if the path exists and is a symbolic link.
 */
TF_API
bool TfIsLink(std::string const& path);

/*! \brief Returns true if the file or directory at \p path is writable.
 *
 * For this function to return true, the file must exist and be writable by
 * the effective user, effective group, or all users. This function
 * dereferences symbolic links, returning whether or not the resolved file or
 * directory path is writable. If the file or directory does not exist, this
 * function returns false.
 */
TF_API
bool TfIsWritable(std::string const& path);

/*! \brief Returns true if the path is an empty directory.
 */
TF_API
=======
/// Returns true if the path exists.
///
/// If \p resolveSymlinks is false (default), the path is checked using
/// lstat(). if \p resolveSymlinks is true, the path is checked using stat(),
/// which resolves all symbolic links in the path.
bool TfPathExists(std::string const& path, bool resolveSymlinks = false);

/// Returns true if the path exists and is a directory.
///
/// If \p resolveSymlinks is false (default), the path is checked using
/// lstat(). if \p resolveSymlinks is true, the path is checked using stat(),
/// which resolves all symbolic links in the path.
bool TfIsDir(std::string const& path, bool resolveSymlinks = false);

/// Returns true if the path exists and is a file.
///
/// If \p resolveSymlinks is false (default), the path is checked using
/// lstat(). if \p resolveSymlinks is true, the path is checked using stat(),
/// which resolves all symbolic links in the path.
bool TfIsFile(std::string const& path, bool resolveSymlinks = false);

/// Returns true if the path exists and is a symbolic link.
bool TfIsLink(std::string const& path);

/// Returns true if the file or directory at \p path is writable.
///
/// For this function to return true, the file must exist and be writable by
/// the effective user, effective group, or all users. This function
/// dereferences symbolic links, returning whether or not the resolved file or
/// directory path is writable. If the file or directory does not exist, this
/// function returns false.
bool TfIsWritable(std::string const& path);

/// Returns true if the path is an empty directory.
>>>>>>> a6e4cf53
bool TfIsDirEmpty(std::string const& path);

/// Creates a symbolic link from \p src to \p dst.
bool TfSymlink(std::string const& src, std::string const& dst);

<<<<<<< HEAD
/*! \brief Deletes a file at path.
 */
TF_API
bool TfDeleteFile(std::string const& path);

/*! \brief Creates a directory.
 *
 * If the directory cannot be created, this function returns false.  If no
 * mode is specified, the default mode is 0777.  If the specified path
 * already exists, or an error occurs while creating the directory, this
 * method returns false.
 */
TF_API
bool TfMakeDir(std::string const& path, int mode=-1);

/*! \brief Creates a directory hierarchy.
 *
 * If any element of the path cannot be created, this function will
 * return false.  The specified mode will be used to create all new
 * directories.  If no mode is specified, the default mode of \c TfMakeDir is
 * used.
 */
TF_API
=======
/// Deletes a file at path.
bool TfDeleteFile(std::string const& path);

/// Creates a directory.
///
/// If the directory cannot be created, this function returns false.  If no
/// mode is specified, the default mode is 0777. If the specified path already
/// exists, or an error occurs while creating the directory, this method
/// returns false.
bool TfMakeDir(std::string const& path, int mode=-1);

/// Creates a directory hierarchy.
///
/// If any element of the path cannot be created, this function will return
/// false. The specified mode will be used to create all new directories.  If
/// no mode is specified, the default mode of \c TfMakeDir is used.
>>>>>>> a6e4cf53
bool TfMakeDirs(std::string const& path, int mode=-1);

/// Function type for TfWalkDirs.
///
/// This function is called once for each directory visited by TfWalkDirs.
/// The first parameter is the directory path; if the topmost directory passed
/// to TfWalkDirs is relative, this path will also be relative. The second
/// parameter is a vector of subdirectory names, relative to the directory
/// path. This parameter is a pointer, allowing the subdirectory list to be
/// modified, thus controlling which directories are visited.  Note that
/// modifying the subdirectory vector has no effect when TfWalkDirs is called
/// with \c topDown set to \c false. The final paramter is a vector of file
/// names found in the directory path. The returned value determines whether
/// the walk should be terminated (\c false), or continue (\c true).
typedef boost::function<bool (std::string const&,
                              std::vector<std::string> *,
                              std::vector<std::string> const&)> TfWalkFunction;

/// TfRmTree error handler function.
///
/// The first parameter is the path which caused the error (file or directory),
/// and the second parameter is an error message indicating why the error
/// occurred.
typedef boost::function<void (std::string const&,
                              std::string const&)> TfWalkErrorHandler;

/// error handler to use when you want to ignore errors
///
/// When calling TfWalkDirs/ChmodTree/RmTree and you want to ignore errors,
/// you can pass in this public error handler which will ignore all the
/// errors.
void TfWalkIgnoreErrorHandler(std::string const& path, std::string const& msg);

/// Directory tree walker.
///
/// This function attempts to be as compatible as possible with Python's
/// os.walk() function.
///
/// For each directory in the tree rooted at \p top (including \p top itself,
/// but excluding '.' and '..'), the boost::function \p fn is called with
/// three arguments: \c dirpath, \c dirnames, and \c filenames.
///
/// \c dirpath is a string, the path to the directory.  \c dirnames is a list
/// of the names of the subdirectories in \c dirpath (excluding '.' and '..').
/// \c filenames is a list of the names of the non-directory files in
/// \c dirpath.  Note that the names in the sets are just names, with no path
/// components.  To get a full path (which begins with \p top) to a file or
/// directory in \c dirpath, use \c TfStringCatPaths(dirpath, name).
///
/// If optional argument \p topDown is true, or not specified, \p fn is called
/// for a directory before any subdirectories.  If topdown is false, \p fn is
/// called for a directory after all subdirectories.  Additionally, when
/// \p topDown is true, the walk function can modify the \c dirnames set in
/// place.  This can be used to prune the search, or to impose a specific
/// visitation order.  Modifying \c dirnames when \p topDown is false has no
/// effect, since the directories in \c dirnames have already been visited
/// by the time they are passed to \p fn.
///
/// The value returned by the error handler function \p onError determines what
/// further action will be taken if an error is encountered. If \c true is
/// returned, the walk will continue; if \c false, the walk will not continue.
///
/// If \p followLinks is false, symbolic links to directories encountered
/// during the walk are passed to the walk function in the \c filenames vector.
/// If \p followLinks is true, symbolic links to directories are passed to the
/// walk function in the \p dirnames vector, and the walk will recurse into
/// these directories.
///
/// If \p top is a symbolic link to a directory, it is followed regardless of
/// the value of \p followLinks. Calling TfWalkDirs with a file argument
/// returns immediately without calling \p fn.
void TfWalkDirs(std::string const& top,
                TfWalkFunction fn,
                bool topDown=true,
                TfWalkErrorHandler onError = 0,
                bool followLinks = false);

/// Recursively delete a directory tree rooted at \p path.
///
/// Tf runtime errors are raised if any errors are encountered while chmod'ing
/// the specified \p path.  Pass in TfWalkIgnoreErrorHandler() to ignore errors.
/// Alternately, sending in a custom TfWalkErrorHandler will
/// call this handler when errors occur.  This handler receives the path which
/// caused the error, and a message indicating why the error occurred.
void TfRmTree(std::string const& path,
              TfWalkErrorHandler onError = 0);

<<<<<<< HEAD
/*! \brief Return a list containing files and directories in \p path.
 *
 * A trailing path separator character is appended to directories returned
 * in the listing.  If \p recursive is true, the directory listing will
 * include all subdirectory structure of \p path.
 */
TF_API
std::vector<std::string> TfListDir(std::string const& path,
                                   bool recursive = false);

/*! \brief Read the contents of \p dirPath and append the names of the contained
 * directories, files, and symlinks to \p dirnames, \p filenames, and
 * \p symlinknames, respectively.
 *
 * Return true if \p dirPath 's contents were read successfully.  Otherwise
 * return false and set \p errMsg with a description of the error if \p errMsg
 * is not NULL.
 *
 * It is safe to pass NULL for any of \p dirnames, \p filenames, and \p
 * symlinknames.  In that case those elements are not reported
 */
TF_API bool
=======
/// Return a list containing files and directories in \p path.
///
/// A trailing path separator character is appended to directories returned
/// in the listing.  If \p recursive is true, the directory listing will
/// include all subdirectory structure of \p path.
std::vector<std::string> TfListDir(std::string const& path,
                                   bool recursive = false);

/// Read the contents of \p dirPath and append the names of the contained
/// directories, files, and symlinks to \p dirnames, \p filenames, and
/// \p symlinknames, respectively.
///
/// Return true if \p dirPath 's contents were read successfully. Otherwise
/// return false and set \p errMsg with a description of the error if \p errMsg
/// is not NULL.
///
/// It is safe to pass NULL for any of \p dirnames, \p filenames, and
/// \p symlinknames. In that case those elements are not reported
bool
>>>>>>> a6e4cf53
TfReadDir(std::string const &dirPath,
          std::vector<std::string> *dirnames,
          std::vector<std::string> *filenames,
          std::vector<std::string> *symlinknames,
          std::string *errMsg = NULL);

<<<<<<< HEAD
/*! \brief Touch \p fileName, updating access and modification time to 'now'.
 *
 * A simple touch-like functionality. Simple in a sense that it does not offer
 * as many options as the same-name unix touch command, but otherwise is identical
 * to the default touch behavior.
 * If \p create is true, an empty file gets created, otherwise the touch
 * call fails if the file does not already exist. 
 */
TF_API bool TfTouchFile(std::string const &fileName, bool create=true);
=======
/// Touch \p fileName, updating access and modification time to 'now'.
///
/// A simple touch-like functionality. Simple in a sense that it does not
/// offer as many options as the same-name unix touch command, but otherwise
/// is identical to the default touch behavior. If \p create is true, an empty
/// file gets created, otherwise the touch call fails if the file does not
/// already exist. 
bool TfTouchFile(std::string const &fileName, bool create=true);
>>>>>>> a6e4cf53

#endif<|MERGE_RESOLUTION|>--- conflicted
+++ resolved
@@ -24,76 +24,20 @@
 #ifndef TF_FILEUTILS_H
 #define TF_FILEUTILS_H
 
-<<<<<<< HEAD
-/*!
- * \file fileUtils.h
- * \ingroup group_tf_File
- * \brief Definitions of basic file utilities in tf.
- */
-#include "pxr/base/tf/api.h"
-=======
 /// \file tf/fileUtils.h
 /// \ingroup group_tf_File
 /// Definitions of basic file utilities in tf.
-
->>>>>>> a6e4cf53
+#include "pxr/base/tf/api.h"
 #include <string>
 #include <vector>
 #include <boost/function.hpp>
 
-<<<<<<< HEAD
-/*! \brief Returns true if the path exists.
- *
- * If \p resolveSymlinks is false (default), the path is checked using
- * lstat(). if \p resolveSymlinks is true, the path is checked using stat(),
- * which resolves all symbolic links in the path.
- */
-TF_API
-bool TfPathExists(std::string const& path, bool resolveSymlinks = false);
-
-/*! \brief Returns true if the path exists and is a directory.
- *
- * If \p resolveSymlinks is false (default), the path is checked using
- * lstat(). if \p resolveSymlinks is true, the path is checked using stat(),
- * which resolves all symbolic links in the path.
- */
-TF_API
-bool TfIsDir(std::string const& path, bool resolveSymlinks = false);
-
-/*! \brief Returns true if the path exists and is a file.
- *
- * If \p resolveSymlinks is false (default), the path is checked using
- * lstat(). if \p resolveSymlinks is true, the path is checked using stat(),
- * which resolves all symbolic links in the path.
- */
-TF_API
-bool TfIsFile(std::string const& path, bool resolveSymlinks = false);
-
-/*! \brief Returns true if the path exists and is a symbolic link.
- */
-TF_API
-bool TfIsLink(std::string const& path);
-
-/*! \brief Returns true if the file or directory at \p path is writable.
- *
- * For this function to return true, the file must exist and be writable by
- * the effective user, effective group, or all users. This function
- * dereferences symbolic links, returning whether or not the resolved file or
- * directory path is writable. If the file or directory does not exist, this
- * function returns false.
- */
-TF_API
-bool TfIsWritable(std::string const& path);
-
-/*! \brief Returns true if the path is an empty directory.
- */
-TF_API
-=======
 /// Returns true if the path exists.
 ///
 /// If \p resolveSymlinks is false (default), the path is checked using
 /// lstat(). if \p resolveSymlinks is true, the path is checked using stat(),
 /// which resolves all symbolic links in the path.
+TF_API
 bool TfPathExists(std::string const& path, bool resolveSymlinks = false);
 
 /// Returns true if the path exists and is a directory.
@@ -101,6 +45,7 @@
 /// If \p resolveSymlinks is false (default), the path is checked using
 /// lstat(). if \p resolveSymlinks is true, the path is checked using stat(),
 /// which resolves all symbolic links in the path.
+TF_API
 bool TfIsDir(std::string const& path, bool resolveSymlinks = false);
 
 /// Returns true if the path exists and is a file.
@@ -108,9 +53,11 @@
 /// If \p resolveSymlinks is false (default), the path is checked using
 /// lstat(). if \p resolveSymlinks is true, the path is checked using stat(),
 /// which resolves all symbolic links in the path.
+TF_API
 bool TfIsFile(std::string const& path, bool resolveSymlinks = false);
 
 /// Returns true if the path exists and is a symbolic link.
+TF_API
 bool TfIsLink(std::string const& path);
 
 /// Returns true if the file or directory at \p path is writable.
@@ -120,41 +67,18 @@
 /// dereferences symbolic links, returning whether or not the resolved file or
 /// directory path is writable. If the file or directory does not exist, this
 /// function returns false.
+TF_API
 bool TfIsWritable(std::string const& path);
 
 /// Returns true if the path is an empty directory.
->>>>>>> a6e4cf53
+TF_API
 bool TfIsDirEmpty(std::string const& path);
 
 /// Creates a symbolic link from \p src to \p dst.
 bool TfSymlink(std::string const& src, std::string const& dst);
 
-<<<<<<< HEAD
-/*! \brief Deletes a file at path.
- */
-TF_API
-bool TfDeleteFile(std::string const& path);
-
-/*! \brief Creates a directory.
- *
- * If the directory cannot be created, this function returns false.  If no
- * mode is specified, the default mode is 0777.  If the specified path
- * already exists, or an error occurs while creating the directory, this
- * method returns false.
- */
-TF_API
-bool TfMakeDir(std::string const& path, int mode=-1);
-
-/*! \brief Creates a directory hierarchy.
- *
- * If any element of the path cannot be created, this function will
- * return false.  The specified mode will be used to create all new
- * directories.  If no mode is specified, the default mode of \c TfMakeDir is
- * used.
- */
-TF_API
-=======
 /// Deletes a file at path.
+TF_API
 bool TfDeleteFile(std::string const& path);
 
 /// Creates a directory.
@@ -163,6 +87,7 @@
 /// mode is specified, the default mode is 0777. If the specified path already
 /// exists, or an error occurs while creating the directory, this method
 /// returns false.
+TF_API
 bool TfMakeDir(std::string const& path, int mode=-1);
 
 /// Creates a directory hierarchy.
@@ -170,7 +95,7 @@
 /// If any element of the path cannot be created, this function will return
 /// false. The specified mode will be used to create all new directories.  If
 /// no mode is specified, the default mode of \c TfMakeDir is used.
->>>>>>> a6e4cf53
+TF_API
 bool TfMakeDirs(std::string const& path, int mode=-1);
 
 /// Function type for TfWalkDirs.
@@ -258,35 +183,12 @@
 void TfRmTree(std::string const& path,
               TfWalkErrorHandler onError = 0);
 
-<<<<<<< HEAD
-/*! \brief Return a list containing files and directories in \p path.
- *
- * A trailing path separator character is appended to directories returned
- * in the listing.  If \p recursive is true, the directory listing will
- * include all subdirectory structure of \p path.
- */
-TF_API
-std::vector<std::string> TfListDir(std::string const& path,
-                                   bool recursive = false);
-
-/*! \brief Read the contents of \p dirPath and append the names of the contained
- * directories, files, and symlinks to \p dirnames, \p filenames, and
- * \p symlinknames, respectively.
- *
- * Return true if \p dirPath 's contents were read successfully.  Otherwise
- * return false and set \p errMsg with a description of the error if \p errMsg
- * is not NULL.
- *
- * It is safe to pass NULL for any of \p dirnames, \p filenames, and \p
- * symlinknames.  In that case those elements are not reported
- */
-TF_API bool
-=======
 /// Return a list containing files and directories in \p path.
 ///
 /// A trailing path separator character is appended to directories returned
 /// in the listing.  If \p recursive is true, the directory listing will
 /// include all subdirectory structure of \p path.
+TF_API
 std::vector<std::string> TfListDir(std::string const& path,
                                    bool recursive = false);
 
@@ -300,25 +202,13 @@
 ///
 /// It is safe to pass NULL for any of \p dirnames, \p filenames, and
 /// \p symlinknames. In that case those elements are not reported
-bool
->>>>>>> a6e4cf53
+TF_API bool
 TfReadDir(std::string const &dirPath,
           std::vector<std::string> *dirnames,
           std::vector<std::string> *filenames,
           std::vector<std::string> *symlinknames,
           std::string *errMsg = NULL);
 
-<<<<<<< HEAD
-/*! \brief Touch \p fileName, updating access and modification time to 'now'.
- *
- * A simple touch-like functionality. Simple in a sense that it does not offer
- * as many options as the same-name unix touch command, but otherwise is identical
- * to the default touch behavior.
- * If \p create is true, an empty file gets created, otherwise the touch
- * call fails if the file does not already exist. 
- */
-TF_API bool TfTouchFile(std::string const &fileName, bool create=true);
-=======
 /// Touch \p fileName, updating access and modification time to 'now'.
 ///
 /// A simple touch-like functionality. Simple in a sense that it does not
@@ -326,7 +216,6 @@
 /// is identical to the default touch behavior. If \p create is true, an empty
 /// file gets created, otherwise the touch call fails if the file does not
 /// already exist. 
-bool TfTouchFile(std::string const &fileName, bool create=true);
->>>>>>> a6e4cf53
+TF_API bool TfTouchFile(std::string const &fileName, bool create=true);
 
 #endif