--- conflicted
+++ resolved
@@ -32,36 +32,6 @@
 
 #include <boost/noncopyable.hpp>
 
-<<<<<<< HEAD
-/*!
- * \class TfErrorMark
- * \brief Class used to record the end of the error-list.
- * \ingroup group_tf_TfError
- *
- * See \ref page_tf_TfError for a detailed description.
- *
- * A \c TfErrorMark is used as follows:
- * \code
- *     TfErrorMark m;
- *
- *     m.SetMark();             // (A)
- *     ... ;
- *     ... ;
- *                              // (B)
- *     if (!m.IsClean()) {
- *       // errors occurred between (A) and (B)
- *     }
- * \endcode
- *
- * Another common pattern is
- * \code
- *      TfErrorMark m;
- *      if (TF_HAS_ERRORS(m, expr)) {
- *          // handle errors;
- *      }
- * \endcode
- */
-=======
 /// \class TfErrorMark
 /// \ingroup group_tf_TfError
 ///
@@ -90,7 +60,6 @@
 ///      }
 /// \endcode
 ///
->>>>>>> cd7567a3
 class TF_API TfErrorMark : boost::noncopyable
 {
   public:
@@ -225,16 +194,6 @@
 #define TF_HAS_ERRORS(marker, expr) \
         (marker.SetMark(), (expr), !marker.IsClean())
 
-<<<<<<< HEAD
-/*!
- * \ingroup group_tf_TfError
- * \brief Report current TfErrorMark instances and the stack traces that created
- * them to stdout for debugging purposes.
- *
- * To call this function, set _enableTfErrorMarkStackTraces in errorMark.cpp and
- * enable the TF_ERROR_MARK_TRACKING TfDebug code.
- */
-=======
 /// Report current TfErrorMark instances and the stack traces that created
 /// them to stdout for debugging purposes.
 ///
@@ -242,7 +201,6 @@
 /// and enable the TF_ERROR_MARK_TRACKING TfDebug code.
 ///
 /// \ingroup group_tf_TfError
->>>>>>> cd7567a3
 TF_API
 void TfReportActiveErrorMarks();
 
