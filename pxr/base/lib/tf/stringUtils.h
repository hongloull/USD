--- conflicted
+++ resolved
@@ -24,14 +24,11 @@
 #ifndef TF_STRINGUTILS_H
 #define TF_STRINGUTILS_H
 
-<<<<<<< HEAD
-#include "pxr/base/arch/defines.h"
-=======
 /// \file tf/stringUtils.h
 /// \ingroup group_tf_String
 /// Definitions of basic string utilities in tf.
 
->>>>>>> a6e4cf53
+#include "pxr/base/arch/defines.h"
 #include "pxr/base/arch/attributes.h"
 #include "pxr/base/arch/inttypes.h"
 #include "pxr/base/tf/enum.h"
@@ -49,37 +46,6 @@
 #include <vector>
 #include <ciso646>
 
-<<<<<<< HEAD
-/*!
- * \file stringUtils.h
- * \ingroup group_tf_String
- * \brief Definitions of basic string utilities in tf.
- */
-
-
-
-/*!
- * \brief Returns a string formed by a printf()-like specification.
- * \ingroup group_tf_String
- *
- * \c TfStringPrintf() is a memory-safe way of forming a string using
- * printf()-like formatting.  For example,
- * \code
- *  string formatMsg(const string& caller, int i, double val[])
- *  {
- *     return TfStringfPrintf("%s: val[%d] = %g\n", caller.c_str(), i, val[i]);
- *  }
- * \endcode
- *
- * The function is safe only to the extent that the arguments match
- * the formatting string.  In particular, be careful to pass strings
- * themselve into \c TfStringPrintf() as in the above example
- * (i.e. \c caller.c_str() as opposed to just passing \c caller).
- *
- * \note \c TfStringPrintf() is just a wrapper for \c ArchStringPrintf().
- */
-TF_API
-=======
 /// \addtogroup group_tf_String
 ///@{
 
@@ -100,37 +66,13 @@
 /// as opposed to just passing \c caller).
 ///
 /// \note \c TfStringPrintf() is just a wrapper for \c ArchStringPrintf().
->>>>>>> a6e4cf53
+TF_API
 std::string TfStringPrintf(const char *fmt, ...)
 #ifndef doxygen
     ARCH_PRINTF_FUNCTION(1, 2)
 #endif /* doxygen */
     ;
 
-<<<<<<< HEAD
-/*!
- * \brief Returns a string formed by a printf()-like specification.
- * \ingroup group_tf_String
- *
- * \c TfVStringPrintf() is equivalent to \c TfStringPrintf() except that
- * it is called with a \c va_list instead of a variable number of
- * arguments. \c TfVStringPrintf() does not call the \c va_end macro.
- * Consequently, the value of \c ap is undefined after the call.
- * A functions that calls \c TfVStringPrintf() should call \c va_end(ap)
- * itself afterwards.
- *
- * \note \c TfVStringPrintf() is just a wrapper for \c ArchVStringPrintf().
- */
-TF_API
-std::string TfVStringPrintf(const std::string& fmt, va_list ap);
-
-/*!
- * \brief Bloat-avoidance version of TfVStringPrintf()
- * \ingroup group_tf_String
- */
-
-TF_API
-=======
 /// Returns a string formed by a printf()-like specification.
 ///
 /// \c TfVStringPrintf() is equivalent to \c TfStringPrintf() except that it
@@ -140,10 +82,12 @@
 /// TfVStringPrintf() should call \c va_end(ap) itself afterwards.
 ///
 /// \note \c TfVStringPrintf() is just a wrapper for \c ArchVStringPrintf().
+TF_API
 std::string TfVStringPrintf(const std::string& fmt, va_list ap);
 
 /// Bloat-avoidance version of TfVStringPrintf()
->>>>>>> a6e4cf53
+
+TF_API
 std::string TfVStringPrintf(const char *fmt, va_list ap)
 #ifndef doxygen
     ARCH_PRINTF_FUNCTION(1, 0)
@@ -162,122 +106,6 @@
     return TfStringPrintf("%d", i);
 }
 
-<<<<<<< HEAD
-/*!
- * \brief Converts text string to double
- * \ingroup group_tf_String
- *
- * This method converts strings to floating point numbers.  It is
- * similar to libc's atof(), but performs the conversion much more quickly.
- *
- * It expects somewhat valid input: it will continue parsing the input
- * until it hits an unrecognized character, as described by the regexp
- * below, and at that point will return the results up to that point.
- *
- *  (-?[0-9]+(\.[0-9]*)?|-?\.[0-9]+)([eE][-+]?[0-9]+)?
- *
- * It will not check to see if there is any input at all, or whitespace
- * after the digits.  Ie:
- *    TfStringToDouble("") == 0.0
- *    TfStringToDouble("blah") == 0.0
- *    TfStringToDouble("-") == -0.0
- *    TfStringToDouble("1.2foo") == 1.2
- *
- * \note \c TfStringToDouble is a wrapper around the extern-c TfStringToDouble
- */
-TF_API double TfStringToDouble(const std::string& txt);
-
-/*! See \c TfStringToDouble(const string& text);
- * \ingroup group_tf_String
- */
-TF_API double TfStringToDouble(const char *text);
-
-/*!
- * Convert a sequence of digits in \p txt to a long int value.  Caller is
- * responsible for ensuring that \p txt has content matching:
- *
- * \code
- * -?[0-9]+
- * \endcode
- *
- * If the digit sequence's value is out of range, set \p *outOfRange to true (if
- * \p outOfRange is not NULL) and return either std::numeric_limits<long>::min()
- * or max(), whichever is closest to the true value.
- */
-TF_API
-long TfStringToLong(const std::string &txt, bool *outOfRange=NULL);
-
-/*! See \c TfStringToLong()
- * \ingroup group_tf_String
- */
-
-TF_API
-long TfStringToLong(const char *txt, bool *outOfRange=NULL);
-
-/*!
- * Convert a sequence of digits in \p txt to an unsigned long value.  Caller is
- * responsible for ensuring that \p txt has content matching:
- *
- * \code
- * [0-9]+
- * \endcode
- *
- * If the digit sequence's value is out of range, set \p *outOfRange to true (if
- * \p outOfRange is not NULL) and return std::numeric_limits<unsigned
- * long>::max().
- */
-TF_API
-unsigned long TfStringToULong(const std::string &txt, bool *outOfRange=NULL);
-
-/*! See \c TfStringToULong()
- * \ingroup group_tf_String
- */
-
-TF_API
-unsigned long TfStringToULong(const char *txt, bool *outOfRange=NULL);
-
-/*!
- * Convert a sequence of digits in \p txt to an int64_t value.  Caller must
- * ensure that \p txt has content matching:
- *
- * \code
- * -?[0-9]+
- * \endcode
- *
- * If the digit sequence's value is out of range, set \p *outOfRange to true (if
- * \p outOfRange is not NULL) and return either
- * std::numeric_limits<int64_t>::min() or max(), whichever is closest to the
- * true value.
- */
-TF_API
-int64_t TfStringToInt64(const std::string &txt, bool *outOfRange=NULL);
-
-/*! See \c TfStringToInt64()
- * \ingroup group_tf_String
- */
-TF_API
-int64_t TfStringToInt64(const char *txt, bool *outOfRange=NULL);
-
-/*!
- * Convert a sequence of digits in \p txt to a uint64_t value.  Caller is
- * responsible for ensuring that \p txt has content matching:
- *
- * \code
- * [0-9]+
- * \endcode
- *
- * If the digit sequence's value is out of range, set \p *outOfRange to true (if
- * \p outOfRange is not NULL) and return std::numeric_limits<unsigned
- * long>::max().
- */
-TF_API
-uint64_t TfStringToUInt64(const std::string &txt, bool *outOfRange=NULL);
-
-/*! See \c TfStringToUInt64()
- * \ingroup group_tf_String
- */
-TF_API
-=======
 /// Converts text string to double
 ///
 /// This method converts strings to floating point numbers.  It is similar to
@@ -297,10 +125,10 @@
 ///    TfStringToDouble("1.2foo") == 1.2
 ///
 /// \note \c TfStringToDouble is a wrapper around the extern-c TfStringToDouble
-double TfStringToDouble(const std::string& txt);
-
-/// \overload
-double TfStringToDouble(const char *text);
+TF_API double TfStringToDouble(const std::string& txt);
+
+/// \overload
+TF_API double TfStringToDouble(const char *text);
 
 /// Convert a sequence of digits in \p txt to a long int value.  Caller is
 /// responsible for ensuring that \p txt has content matching:
@@ -313,9 +141,12 @@
 /// (if \p outOfRange is not NULL) and return either
 /// std::numeric_limits<long>::min() or max(), whichever is closest to the
 /// true value.
+TF_API
 long TfStringToLong(const std::string &txt, bool *outOfRange=NULL);
 
 /// \overload
+
+TF_API
 long TfStringToLong(const char *txt, bool *outOfRange=NULL);
 
 /// Convert a sequence of digits in \p txt to an unsigned long value.  Caller
@@ -328,9 +159,12 @@
 /// If the digit sequence's value is out of range, set \p *outOfRange to true
 /// (if \p outOfRange is not NULL) and return std::numeric_limits<unsigned
 /// long>::max().
+TF_API
 unsigned long TfStringToULong(const std::string &txt, bool *outOfRange=NULL);
 
 /// \overload
+
+TF_API
 unsigned long TfStringToULong(const char *txt, bool *outOfRange=NULL);
 
 /// Convert a sequence of digits in \p txt to an int64_t value.  Caller must
@@ -344,9 +178,11 @@
 /// (if \p outOfRange is not NULL) and return either
 /// std::numeric_limits<int64_t>::min() or max(), whichever is closest to the
 /// true value.
+TF_API
 int64_t TfStringToInt64(const std::string &txt, bool *outOfRange=NULL);
 
 /// \overload
+TF_API
 int64_t TfStringToInt64(const char *txt, bool *outOfRange=NULL);
 
 /// Convert a sequence of digits in \p txt to a uint64_t value.  Caller is
@@ -359,10 +195,11 @@
 /// If the digit sequence's value is out of range, set \p *outOfRange to true
 /// (if \p outOfRange is not NULL) and return std::numeric_limits<unsigned
 /// long>::max().
+TF_API
 uint64_t TfStringToUInt64(const std::string &txt, bool *outOfRange=NULL);
 
 /// \overload
->>>>>>> a6e4cf53
+TF_API
 uint64_t TfStringToUInt64(const char *txt, bool *outOfRange=NULL);
 
 inline bool
@@ -385,13 +222,9 @@
 TfStringStartsWith(const std::string& s, const std::string& prefix) {
     return TfStringStartsWith(s, prefix.c_str());
 }
-<<<<<<< HEAD
-//! \overload
-TF_API
-=======
-
-/// \overload
->>>>>>> a6e4cf53
+
+/// \overload
+TF_API
 bool TfStringStartsWith(const std::string &s, const class TfToken& prefix);
 
 inline bool
@@ -414,13 +247,9 @@
 {
     return TfStringEndsWith(s, suffix.c_str());
 }
-<<<<<<< HEAD
-//! \overload
-TF_API
-=======
-
-/// \overload
->>>>>>> a6e4cf53
+
+/// \overload
+TF_API
 bool TfStringEndsWith(const std::string &s, const class TfToken& suffix);
 
 /// Returns true if \p s contains \p substring.
@@ -433,161 +262,46 @@
 TfStringContains(const std::string &s, const std::string &substring) {
     return TfStringContains(s, substring.c_str());
 }
-<<<<<<< HEAD
-//! \overload
+
+/// \overload
 TF_API
 bool TfStringContains(const std::string &s, const class TfToken& substring);
 
-/*!
- * \brief Makes all characters in \p source lowercase, and returns the result.
- * \ingroup group_tf_String
- */
+/// Makes all characters in \p source lowercase, and returns the result.
 TF_API
 std::string TfStringToLower(const std::string& source);
 
-/*!
- * \brief Makes all characters in \p source uppercase, and returns the result.
- * \ingroup group_tf_String
- */
+/// Makes all characters in \p source uppercase, and returns the result.
 TF_API
 std::string TfStringToUpper(const std::string& source);
 
-/*!
- * \brief Returns a copy of the \p source string with only its first character
- * capitalized.  This emulates the behavior of Python's \c str.capitalize().
- * \ingroup group_tf_String
- */
+/// Returns a copy of the \p source string with only its first character
+/// capitalized. This emulates the behavior of Python's \c str.capitalize().
 TF_API
 std::string TfStringCapitalize(const std::string& source);
 
-/*!
- * \brief Trims characters (by default, whitespace) from the left.
- * \ingroup group_tf_String
- *
- * Characters from the beginning of \p s are removed until a
- * character not in \p trimChars is found; the result is returned.
- */
+/// Trims characters (by default, whitespace) from the left.
+///
+/// Characters from the beginning of \p s are removed until a character not in
+/// \p trimChars is found; the result is returned.
 TF_API
 std::string TfStringTrimLeft(const std::string& s,
                              const char* trimChars = " \n\t\r");
 
-/*!
- * \brief Trims characters (by default, whitespace) from the right.
- * \ingroup group_tf_String
- *
- * Characters at the end of \p s are removed until a
- * character not in \p trimChars is found; the result is returned.
- */
+/// Trims characters (by default, whitespace) from the right.
+///
+/// Characters at the end of \p s are removed until a character not in \p
+/// trimChars is found; the result is returned.
 TF_API
 std::string TfStringTrimRight(const std::string& s,
                               const char* trimChars = " \n\t\r");
 
-/*!
- * \brief Trims characters (by default, whitespace) from the beginning and
- * end of string.
- * \ingroup group_tf_String
- *
- * Characters at the beginning and end of \p s are removed until a
- * character not in \p trimChars is found; the result is returned.
- */
-TF_API
-std::string TfStringTrim(const std::string& s,
-                         const char* trimChars = " \n\t\r");
-
-/*!
- * \brief Returns the common prefix of the input strings, if any.
- * \ingroup group_tf_String
- *
- * Copies of the input strings are compared.  Returns a new string which is
- * the longest prefix common to both input strings.  If the strings have no
- * common prefix, an empty string is returned.
- */
-TF_API
-std::string TfStringGetCommonPrefix(std::string a, std::string b);
-
-/*!
- * \brief Returns the suffix of a string
- * \ingroup group_tf_String
- *
- * Returns characters after the final character \c delimiter (default ".")
- * of a string.  Thus suffix of "abc.def" is "def" using "." as the
- * delimiter.  If the delimiter does not occur, the empty string is returned.
- */
-TF_API
-std::string TfStringGetSuffix(const std::string& name, char delimiter = '.');
-
-/*!
- * \brief Returns the everthing up to the suffix of a string
- * \ingroup group_tf_String
- *
- * Returns characters before the final character \c delimiter (default ".")
- * of a string.  Thus not-suffix of "abc.def" is "abc" using "." as the
- * delimiter.  If the delimiter does not occur, the original string is returned.
- */
-TF_API
-std::string TfStringGetBeforeSuffix(const std::string& name, char delimiter = '.');
-
-//! Returns the base name of a file (final component of the path).
-// \ingroup group_tf_String
-TF_API
-std::string TfGetBaseName(const std::string& fileName);
-
-/*!
- * \brief Returns the path component of a file (complement of TfGetBaseName()).
- * \ingroup group_tf_String
- *
- * The returned string ends in a '/', unless there were no slashes in
- * \c fileName, in which case the empty string is returned.  In particular,
- * \c TfGetPathName(s)+TfGetBaseName(s) == \c s for any string \c s (
- * as long as \c s doesn't end with multiple adjacent slashes,
- * which is illegal).
- */
-TF_API
-std::string TfGetPathName(const std::string& fileName);
-
-/*!
- * \brief Replaces all occurences of string \p from with \p to in \p source
- * \ingroup group_tf_String
- *
- * Returns a new string which is created by copying \p string
- * and replacing every occurence of \p from with \p to.
- * Correctly handles the case in which \p to contains \p from.
- */
-TF_API
-=======
-
-/// \overload
-bool TfStringContains(const std::string &s, const class TfToken& substring);
-
-/// Makes all characters in \p source lowercase, and returns the result.
-std::string TfStringToLower(const std::string& source);
-
-/// Makes all characters in \p source uppercase, and returns the result.
-std::string TfStringToUpper(const std::string& source);
-
-/// Returns a copy of the \p source string with only its first character
-/// capitalized. This emulates the behavior of Python's \c str.capitalize().
-std::string TfStringCapitalize(const std::string& source);
-
-/// Trims characters (by default, whitespace) from the left.
-///
-/// Characters from the beginning of \p s are removed until a character not in
-/// \p trimChars is found; the result is returned.
-std::string TfStringTrimLeft(const std::string& s,
-                             const char* trimChars = " \n\t\r");
-
-/// Trims characters (by default, whitespace) from the right.
-///
-/// Characters at the end of \p s are removed until a character not in \p
-/// trimChars is found; the result is returned.
-std::string TfStringTrimRight(const std::string& s,
-                              const char* trimChars = " \n\t\r");
-
 /// Trims characters (by default, whitespace) from the beginning and end of
 /// string.
 ///
 /// Characters at the beginning and end of \p s are removed until a character
 /// not in \p trimChars is found; the result is returned.
+TF_API
 std::string TfStringTrim(const std::string& s,
                          const char* trimChars = " \n\t\r");
 
@@ -596,6 +310,7 @@
 /// Copies of the input strings are compared.  Returns a new string which is
 /// the longest prefix common to both input strings.  If the strings have no
 /// common prefix, an empty string is returned.
+TF_API
 std::string TfStringGetCommonPrefix(std::string a, std::string b);
 
 /// Returns the suffix of a string
@@ -603,6 +318,7 @@
 /// Returns characters after the final character \c delimiter (default ".") of
 /// a string.  Thus suffix of "abc.def" is "def" using "." as the delimiter.
 /// If the delimiter does not occur, the empty string is returned.
+TF_API
 std::string TfStringGetSuffix(const std::string& name, char delimiter = '.');
 
 /// Returns the everthing up to the suffix of a string
@@ -611,9 +327,11 @@
 /// of a string.  Thus not-suffix of "abc.def" is "abc" using "." as the
 /// delimiter.  If the delimiter does not occur, the original string is
 /// returned.
+TF_API
 std::string TfStringGetBeforeSuffix(const std::string& name, char delimiter = '.');
 
 /// Returns the base name of a file (final component of the path).
+TF_API
 std::string TfGetBaseName(const std::string& fileName);
 
 /// Returns the path component of a file (complement of TfGetBaseName()).
@@ -622,6 +340,7 @@
 /// fileName, in which case the empty string is returned.  In particular, \c
 /// TfGetPathName(s)+TfGetBaseName(s) == \c s for any string \c s ( as long as
 /// \c s doesn't end with multiple adjacent slashes, which is illegal).
+TF_API
 std::string TfGetPathName(const std::string& fileName);
 
 /// Replaces all occurences of string \p from with \p to in \p source
@@ -629,7 +348,7 @@
 /// Returns a new string which is created by copying \p string and replacing
 /// every occurence of \p from with \p to. Correctly handles the case in which
 /// \p to contains \p from.
->>>>>>> a6e4cf53
+TF_API
 std::string TfStringReplace(const std::string& source, const std::string& from,
                             const std::string& to);
 
@@ -668,89 +387,19 @@
     return retVal;
 }
 
-<<<<<<< HEAD
-/*!
- * \brief Catenates \p strings, with default separator.
- * \ingroup group_tf_String
- *
- * Returns the catenation of the strings in \p strings, with \p separator
- * (by default, a space) added between each successive pair of strings.
- */
+/// Catenates \p strings, with default separator.
+///
+/// Returns the catenation of the strings in \p strings, with \p separator
+/// (by default, a space) added between each successive pair of strings.
 TF_API
 std::string TfStringJoin(const std::vector<std::string>& strings,
                          const char* separator = " ");
 
-/*!
- * \brief Catenates \p strings, with default separator.
- * \ingroup group_tf_String
- *
- * Returns the catenation of the strings in \p strings, with \p separator
- * (by default, a space) added between each successive pair of strings.
- */
-TF_API
-std::string TfStringJoin(const std::set<std::string>& strings,
-                         const char* separator = " ");
-
-/*!
- * \brief Breaks the given string apart, returning a vector of strings.
- * \ingroup group_tf_String
- *
- * The string \p source is broken apart into individual words, where a word
- * is delimited by the string \p separator. This function behaves like
- * pythons string split method.
- */
-TF_API
-std::vector<std::string> TfStringSplit(std::string const &src,
-                                       std::string const &separator);
-
-/*!
- * \brief Breaks the given string apart, returning a vector of strings.
- * \ingroup group_tf_String
- *
- * The string \p source is broken apart into individual words, where a word
- * is delimited by the characters in \p delimiters.  Delimiters default
- * to white space (space, tab, and newline).
- */
-TF_API
-std::vector<std::string> TfStringTokenize(const std::string& source,
-                                          const char* delimiters = " \t\n");
-
-/*!
- * \brief Breaks the given string apart, returning a set of strings.
- * \ingroup group_tf_String
- *
- * Same as TfStringTokenize, except this one
- * returns a set.
- */
-TF_API
-std::set<std::string> TfStringTokenizeToSet(const std::string& source,
-                                            const char* delimiters = " \t\n");
-
-/*!
- * \brief Breaks the given quoted string apart, returning a vector of strings.
- * \ingroup group_tf_String
- *
- * The string \p source is broken apart into individual words, where a word
- * is delimited by the characters in \p delimiters.  This function is similar 
- * to \c TfStringTokenize, except it considers a quoted string as a single
- * word. The function will preserve quotes that are nested within other quotes
- * or are preceded by a backslash character. \p errors, if provided, contains 
- * any error messages. Delimiters default to white space (space, tab, and 
- * newline).
- */
-TF_API
-=======
 /// Catenates \p strings, with default separator.
 ///
 /// Returns the catenation of the strings in \p strings, with \p separator
 /// (by default, a space) added between each successive pair of strings.
-std::string TfStringJoin(const std::vector<std::string>& strings,
-                         const char* separator = " ");
-
-/// Catenates \p strings, with default separator.
-///
-/// Returns the catenation of the strings in \p strings, with \p separator
-/// (by default, a space) added between each successive pair of strings.
+TF_API
 std::string TfStringJoin(const std::set<std::string>& strings,
                          const char* separator = " ");
 
@@ -759,6 +408,7 @@
 /// The string \p source is broken apart into individual words, where a word
 /// is delimited by the string \p separator. This function behaves like
 /// pythons string split method.
+TF_API
 std::vector<std::string> TfStringSplit(std::string const &src,
                                        std::string const &separator);
 
@@ -767,12 +417,14 @@
 /// The string \p source is broken apart into individual words, where a word
 /// is delimited by the characters in \p delimiters.  Delimiters default to
 /// white space (space, tab, and newline).
+TF_API
 std::vector<std::string> TfStringTokenize(const std::string& source,
                                           const char* delimiters = " \t\n");
 
 /// Breaks the given string apart, returning a set of strings.
 ///
 /// Same as TfStringTokenize, except this one returns a set.
+TF_API
 std::set<std::string> TfStringTokenizeToSet(const std::string& source,
                                             const char* delimiters = " \t\n");
 
@@ -785,29 +437,12 @@
 /// quotes or are preceded by a backslash character. \p errors, if provided,
 /// contains any error messages. Delimiters default to white space (space,
 /// tab, and newline).
->>>>>>> a6e4cf53
+TF_API
 std::vector<std::string> 
 TfQuotedStringTokenize(const std::string& source, 
                        const char* delimiters = " \t\n", 
                        std::string *errors = NULL);
 
-<<<<<<< HEAD
-/*!
- * \brief Breaks the given string apart by matching delimiters.
- * \ingroup group_tf_String
- *
- * The string \p source is broken apart into individual words, where a word
- * begins with \p openDelimiter and ends with a matching \p closeDelimiter.
- * Any delimiters within the matching delimeters become part of the word, and
- * anything outside matching delimeters gets dropped.
- * For example, 
- * \c TfMatchedStringTokenize("{a} string {to {be} split}", '{', '}')
- * would return a vector containig "a" and "to {be} split".
- * If \p openDelimiter and \p closeDelimiter cannot be the same.
- * \p errors, if provided, contains any error messages.
- */
-TF_API
-=======
 /// Breaks the given string apart by matching delimiters.
 ///
 /// The string \p source is broken apart into individual words, where a word
@@ -818,7 +453,7 @@
 /// return a vector containig "a" and "to {be} split". If \p openDelimiter and
 /// \p closeDelimiter cannot be the same. \p errors, if provided, contains any
 /// error messages.
->>>>>>> a6e4cf53
+TF_API
 std::vector<std::string> 
 TfMatchedStringTokenize(const std::string& source, 
                         char openDelimiter, 
@@ -860,23 +495,6 @@
 /// such as underscore, are sorted to come after all letters.
 ///
 struct TfDictionaryLessThan {
-<<<<<<< HEAD
-    /*!
-     * \brief Return true if \p lhs is less than \p rhs in dictionary order.
-     *
-     * Normally this functor is used to supply an ordering functor
-     * for STL containers: for example,
-     * \code
-     *   map<string, DataType, TfDictionaryLessThan>  table;
-     * \endcode
-     *
-     * If you simply need to compare two strings, you can do so as follows:
-     * \code
-     *     bool aIsFirst = TfDictionaryLessThan()(aString, bString);
-     * \endcode
-     */
-    TF_API bool operator()(const std::string &lhs, const std::string &rhs) const;
-=======
     /// Return true if \p lhs is less than \p rhs in dictionary order.
     ///
     /// Normally this functor is used to supply an ordering functor for STL
@@ -889,8 +507,7 @@
     /// \code
     ///     bool aIsFirst = TfDictionaryLessThan()(aString, bString);
     /// \endcode
-    bool operator()(const std::string &lhs, const std::string &rhs) const;
->>>>>>> a6e4cf53
+    TF_API bool operator()(const std::string &lhs, const std::string &rhs) const;
 };
 
 /// Convert an arbitrary type into a string
@@ -915,21 +532,14 @@
     return TfEnum::GetName(v);
 }
 
-<<<<<<< HEAD
+/// \overload
 TF_API std::string TfStringify(bool v);
+/// \overload
 TF_API std::string TfStringify(std::string const&);
+/// \overload
 TF_API std::string TfStringify(float);
+/// \overload
 TF_API std::string TfStringify(double);
-=======
-/// \overload
-std::string TfStringify(bool v);
-/// \overload
-std::string TfStringify(std::string const&);
-/// \overload
-std::string TfStringify(float);
-/// \overload
-std::string TfStringify(double);
->>>>>>> a6e4cf53
 
 /// Convert a string to an arbitrary type
 ///
@@ -957,66 +567,12 @@
 TF_API 
 std::string TfUnstringify(const std::string &instring, bool* status);
 
-<<<<<<< HEAD
-/*! \brief Returns a string with glob characters converted to their regular
- * expression equivalents.
- *  \ingroup group_tf_String
- *
- *  Currently, this transforms strings by replacing all instances of '.' with
- *  '\.', '*' with '.*', and '?' with '.', in that order.
- */
-TF_API 
-std::string TfStringGlobToRegex(const std::string& s);
-
-/*!
- * \brief Process escape sequences in ANSI C string constants.
- * \ingroup group_tf_String
- *
- * The following escape sequences are accepted:
- *
- * \li \\\\:    backslash
- * \li \\a:     ring the bell
- * \li \\b:     backspace
- * \li \\f:     form feed
- * \li \\n:     new line
- * \li \\r:     carriage return
- * \li \\t:     tab
- * \li \\v:     vertical tab
- * \li \\xdd:   hex constant
- * \li \\ddd:   octal constant
- *
- * So, if the two-character sequence "\\n" appears in the string, it is
- * replaced by an actual newline.  Each hex and octal constant translates
- * into one character in the output string.  Hex constants can be any 
- * length, while octal constants are limited to 3 characters.  Both
- * are terminated by a character that is not a valid constant.  Illegal 
- * escape sequences are replaced by the character following the backslash,
- * so the two character sequence "\\c" would become "c".  Processing
- * continues until the input hits a NUL character in the input string -
- * anything appearing after the NUL will be ignored.
- */
-TF_API std::string TfEscapeString(const std::string &in);
-TF_API void TfEscapeStringReplaceChar(const char** in, char** out);
-
-/*! \brief Concatenate two strings containing '/' and '..' tokens like a file
- *  path or scope name.
- * \ingroup group_tf_String
- *
- * Tokenize the input strings using a '/' delimeter. Look for '..' tokens
- * in the suffix and construct the appropriate result.
- *
- * Examples:
- * 
- * \li TfStringCatPaths( "foo/bar", "jive" ) => "foo/bar/jive"
- * \li TfStringCatPaths( "foo/bar", "../jive" ) => "foo/jive"
- */
-TF_API
-=======
 /// Returns a string with glob characters converted to their regular
 /// expression equivalents.
 ///
 /// Currently, this transforms strings by replacing all instances of '.' with
 /// '\.', '*' with '.*', and '?' with '.', in that order.
+TF_API 
 std::string TfStringGlobToRegex(const std::string& s);
 
 /// Process escape sequences in ANSI C string constants.
@@ -1043,8 +599,8 @@
 /// sequence "\\c" would become "c".  Processing continues until the input
 /// hits a NUL character in the input string - anything appearing after the
 /// NUL will be ignored.
-std::string TfEscapeString(const std::string &in);
-void TfEscapeStringReplaceChar(const char** in, char** out);
+TF_API std::string TfEscapeString(const std::string &in);
+TF_API void TfEscapeStringReplaceChar(const char** in, char** out);
 
 /// Concatenate two strings containing '/' and '..' tokens like a file path or
 /// scope name.
@@ -1056,7 +612,7 @@
 /// 
 /// \li TfStringCatPaths( "foo/bar", "jive" ) => "foo/bar/jive"
 /// \li TfStringCatPaths( "foo/bar", "../jive" ) => "foo/jive"
->>>>>>> a6e4cf53
+TF_API
 std::string TfStringCatPaths( const std::string &prefix, 
                               const std::string &suffix );
 
@@ -1085,43 +641,25 @@
     return true;
 }
 
-<<<<<<< HEAD
-/*!
- * \brief Produce a valid identifier (see TfIsValidIdentifier) from \p in by
- * replacing invalid characters with '_'.  If \p in is empty, return "_".
- */
+/// Produce a valid identifier (see TfIsValidIdentifier) from \p in by
+/// replacing invalid characters with '_'.  If \p in is empty, return "_".
 TF_API
 std::string
 TfMakeValidIdentifier(const std::string &in);
 
-/*!
- * \brief Escapes characters in \a in so that they are valid XML.
- * \ingroup group_tf_String
- *
- * Returns the name with special characters (&, <, >, ", ') replaced with
- * the corresponding escape sequences.
- */
+/// Escapes characters in \a in so that they are valid XML.
+///
+/// Returns the name with special characters (&, <, >, ", ') replaced with the
+/// corresponding escape sequences.
 TF_API
 std::string TfGetXmlEscapedString(const std::string &in);
+
+///@}
 
 /*!
 * \brief Copy a string (with size).
 */
 TF_API
 errno_t TfStringCopy(char* destination, rsize_t size, char const* source);
-=======
-/// Produce a valid identifier (see TfIsValidIdentifier) from \p in by
-/// replacing invalid characters with '_'.  If \p in is empty, return "_".
-std::string
-TfMakeValidIdentifier(const std::string &in);
-
-/// Escapes characters in \a in so that they are valid XML.
-///
-/// Returns the name with special characters (&, <, >, ", ') replaced with the
-/// corresponding escape sequences.
-std::string TfGetXmlEscapedString(const std::string &in);
-
-///@}
->>>>>>> a6e4cf53
 
 #endif /* TF_STRINGUTILS_H */