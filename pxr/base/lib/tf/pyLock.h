//
// Copyright 2016 Pixar
//
// Licensed under the Apache License, Version 2.0 (the "Apache License")
// with the following modification; you may not use this file except in
// compliance with the Apache License and the following modification to it:
// Section 6. Trademarks. is deleted and replaced with:
//
// 6. Trademarks. This License does not grant permission to use the trade
//    names, trademarks, service marks, or product names of the Licensor
//    and its affiliates, except as required to comply with Section 4(c) of
//    the License and to reproduce the content of the NOTICE file.
//
// You may obtain a copy of the Apache License at
//
//     http://www.apache.org/licenses/LICENSE-2.0
//
// Unless required by applicable law or agreed to in writing, software
// distributed under the Apache License with the above modification is
// distributed on an "AS IS" BASIS, WITHOUT WARRANTIES OR CONDITIONS OF ANY
// KIND, either express or implied. See the Apache License for the specific
// language governing permissions and limitations under the Apache License.
//
#ifndef TF_PYLOCK_H
#define TF_PYLOCK_H

#include "pxr/base/tf/api.h"

#include <Python.h>

/// \class TfPyLock
///
/// Convenience class for accessing the Python Global Interpreter Lock.
///
/// The Python API is not thread-safe.  Accessing the Python API from outside
/// the context of Python execution requires extra care when multiple threads
/// may be present.  There are various schemes for how this should be done,
/// and the conventions have been changing with Python versions through 2.X.
///
/// This class provides a convenient and centralized location for managing the
/// Python Global Interpreter Lock and related Python Thread State.
///
/// The easiest way to use this class is to simply create a local variable in
/// any function that will access the Python API. Upon construction, this will
/// acquire the Python lock and establish the correct thread state for the
/// caller.  Upon exit from the current scope, when the instance is destroyed,
/// the thread state will be restored and the lock will be released.
///
/// \code
/// void MyFunc()
/// {
///     TfPyLock dummy;
///     ...(access Python API)...
/// }
/// \endcode
///
/// If you need to temporarily release the lock during execution, (to perform
/// blocking I/O for example), you can call Release() explicitly, then call
/// Acquire() again to reclaim the lock.
///
/// \code
/// void MyFunc()
/// {
///     TfPyLock pyLock;
///     ...(access Python API)...
///     pyLock.Release();  // let other threads run while we're blocked
///     ...(some blocking I/O or long running operation)...
///     pyLock.Acquire();
///     ...(more access to Python API)...
/// }
/// \endcode
///
/// Note that it IS EXPLICITLY OK to recursively create instances of this
/// class, and thus recursively acquire the GIL and thread state. It is NOT OK
/// to recursively attempt to Acquire() the same instance, that will have no
/// effect and will generate a diagnostic warning.
///
/// This class also provides an exception-safe way to release the GIL
/// temporarily for blocking calls, like Py_BEGIN/END_ALLOW_THREADS in the
/// Python C API.
///
/// \code
/// void MyFunc()
/// {
///     TfPyLock lock;
///     ...(access Python API)...
///     lock.BeginAllowThreads(); // totally unlock the GIL temporarily.
///     ...(some blocking I/O or long running operation)...
///     lock.EndAllowThreads();
///     ...(more access to Python API)...
/// }
/// \endcode
///
/// This looks similar to the above example using \a Release(), but it is
/// different.  The Python lock is recursive, so the call to \a Release() is
/// not guaranteed to actually release the lock, it just releases the deepest
/// lock. In contrast \a BeginAllowThreads() will fully unlock the GIL so that
/// other threads can run temporarily regardless of how many times the lock is
/// recursively taken.
///
/// The valid states and transitions for this class are as follows.
///
/// State           Valid Transitions
/// --------------------------------------------------------------
/// Released        Acquire() -> Acquired
/// Acquired        Release() -> Released, BeginAllowThreads() -> AllowsThreads
/// AllowsThreads   EndAllowThreads() -> Acquired
///
/// Note that upon construction the class is in the Acquired state.  Upon
/// destruction, the class will move to the Released state.
///
/// \warning Instances of this class should only be used as automatic (stack)
/// variables, or in thread local storage. DO NOT create a single instance
/// that could be shared across multiple threads.
///
class TfPyLock {
public:
<<<<<<< HEAD
    //! Acquires the Python GIL and swaps in callers thread state.
    TF_API TfPyLock();

    //! Releases Python GIL and restores prior threads state.
    TF_API ~TfPyLock();

    //! (Re)acquires GIL and thread state, if previously released.
    TF_API void Acquire();

    //! Explictly releases GIL and thread state.
    TF_API void Release();

    //! Unlock the GIL temporarily to allow other threads to use python.
    //! Typically this is used to unblock threads during operations like
    //! blocking I/O.  The lock must be acquired when called.
    TF_API void BeginAllowThreads();

    //! End allowing other threads, reacquiring the lock state.
    //! \a BeginAllowThreads must have been successfully called first.
=======
    /// Acquires the Python GIL and swaps in callers thread state.
    TF_API TfPyLock();

    /// Releases Python GIL and restores prior threads state.
    TF_API ~TfPyLock();

    /// (Re)acquires GIL and thread state, if previously released.
    TF_API void Acquire();

    /// Explictly releases GIL and thread state.
    TF_API void Release();

    /// Unlock the GIL temporarily to allow other threads to use python.
    /// Typically this is used to unblock threads during operations like
    /// blocking I/O.  The lock must be acquired when called.
    TF_API void BeginAllowThreads();

    /// End allowing other threads, reacquiring the lock state.
    /// \a BeginAllowThreads must have been successfully called first.
>>>>>>> cd7567a3
    TF_API void EndAllowThreads();

private:
    // Non-acquiring constructor for TfPyEnsureGILUnlockedObj's use.
    friend struct TfPyEnsureGILUnlockedObj;
    enum _UnlockedTag { _ConstructUnlocked };
    explicit TfPyLock(_UnlockedTag);

    PyGILState_STATE _gilState;
    PyThreadState *_savedState;
    bool _acquired:1;
    bool _allowingThreads:1;
};

// Helper class for TF_PY_ALLOW_THREADS_IN_SCOPE()
struct TfPyEnsureGILUnlockedObj
{
    // Do nothing if the current thread does not have the GIL, otherwise unlock
    // the GIL, and relock upon destruction.
    TF_API TfPyEnsureGILUnlockedObj();
private:
    TfPyLock _lock;
};

/// If the current thread of execution has the python GIL, release it,
/// allowing python threads to run, then upon leaving the current scope
/// reacquire the python GIL. Otherwise, do nothing.
/// 
/// For example:
/// \code
/// {
///     TF_PY_ALLOW_THREADS_IN_SCOPE();
///     // ... long running or blocking operation ...
/// }
/// \endcode
///
/// This is functionally similar to the following, except that it does nothing
/// in case the current thread of execution does not have the GIL.
///
/// \code
/// {
///     TfPyLock lock; lock.BeginAllowThreads();
///     // ... long running or blocking operation ...
/// }
/// \endcode
///
/// \hideinitializer
#define TF_PY_ALLOW_THREADS_IN_SCOPE()                  \
    TfPyEnsureGILUnlockedObj __py_lock_allow_threads__

#endif // TF_PYLOCK_H<|MERGE_RESOLUTION|>--- conflicted
+++ resolved
@@ -115,27 +115,6 @@
 ///
 class TfPyLock {
 public:
-<<<<<<< HEAD
-    //! Acquires the Python GIL and swaps in callers thread state.
-    TF_API TfPyLock();
-
-    //! Releases Python GIL and restores prior threads state.
-    TF_API ~TfPyLock();
-
-    //! (Re)acquires GIL and thread state, if previously released.
-    TF_API void Acquire();
-
-    //! Explictly releases GIL and thread state.
-    TF_API void Release();
-
-    //! Unlock the GIL temporarily to allow other threads to use python.
-    //! Typically this is used to unblock threads during operations like
-    //! blocking I/O.  The lock must be acquired when called.
-    TF_API void BeginAllowThreads();
-
-    //! End allowing other threads, reacquiring the lock state.
-    //! \a BeginAllowThreads must have been successfully called first.
-=======
     /// Acquires the Python GIL and swaps in callers thread state.
     TF_API TfPyLock();
 
@@ -155,7 +134,6 @@
 
     /// End allowing other threads, reacquiring the lock state.
     /// \a BeginAllowThreads must have been successfully called first.
->>>>>>> cd7567a3
     TF_API void EndAllowThreads();
 
 private:
