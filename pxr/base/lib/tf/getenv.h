//
// Copyright 2016 Pixar
//
// Licensed under the Apache License, Version 2.0 (the "Apache License")
// with the following modification; you may not use this file except in
// compliance with the Apache License and the following modification to it:
// Section 6. Trademarks. is deleted and replaced with:
//
// 6. Trademarks. This License does not grant permission to use the trade
//    names, trademarks, service marks, or product names of the Licensor
//    and its affiliates, except as required to comply with Section 4(c) of
//    the License and to reproduce the content of the NOTICE file.
//
// You may obtain a copy of the Apache License at
//
//     http://www.apache.org/licenses/LICENSE-2.0
//
// Unless required by applicable law or agreed to in writing, software
// distributed under the Apache License with the above modification is
// distributed on an "AS IS" BASIS, WITHOUT WARRANTIES OR CONDITIONS OF ANY
// KIND, either express or implied. See the Apache License for the specific
// language governing permissions and limitations under the Apache License.
//
#ifndef TF_GETENV_H
#define TF_GETENV_H

/// \file tf/getenv.h
/// \ingroup group_tf_SystemsExt
/// Functions for accessing environment variables.

#include <string>

<<<<<<< HEAD
#include    <string>
#include	"pxr/base/tf/api.h"




/*!
 * \brief Return an environment variable as a string.
 * \ingroup group_tf_SystemsExt
 *
 * Return the value of the environment variable \c envName
 * as a string.  If the variable is unset, or is the empty string,
 * then \c defaultValue is returned.
 */

TF_API
=======
/// \addtogroup group_tf_SystemsExt
///@{

/// Return an environment variable as a string.
///
/// Return the value of the environment variable \c envName
/// as a string.  If the variable is unset, or is the empty string,
/// then \c defaultValue is returned.
>>>>>>> a6e4cf53
std::string TfGetenv(const std::string& envName,
                     const std::string& defaultValue = "");

/// Return an environment variable as an integer.
///
/// Return the value of the environment variable \c envName as an integer.  If
/// the variable is unset, or is the empty string, then \c defaultValue is
/// returned.  Otherwise, the function uses atoi() to convert the string to an
/// integer: the implication being that if the string is not a valid integer,
/// you get back whatever value atoi() comes up with.
int TfGetenvInt(const std::string& envName, int defaultValue);

<<<<<<< HEAD
/*!
 * \brief Return an environment variable as a boolean.
 * \ingroup group_tf_SystemsExt
 *
 * Return the value of the environment variable \c envName
 * as a boolean.  If the variable is unset, or is the empty string,
 * then \c defaultValue is returned. A value of \c true
 * is returned if the environment variable is any of
 * "true", "yes", "on" or "1"; the match is not case sensitive.
 * All other values yield a return value of \c false.
 */

TF_API bool TfGetenvBool(const std::string&, bool defaultValue);
=======
/// Return an environment variable as a boolean.
///
/// Return the value of the environment variable \c envName as a boolean.  If
/// the variable is unset, or is the empty string, then \c defaultValue is
/// returned. A value of \c true is returned if the environment variable is
/// any of "true", "yes", "on" or "1"; the match is not case sensitive. All
/// other values yield a return value of \c false.
bool TfGetenvBool(const std::string&, bool defaultValue);
>>>>>>> a6e4cf53

/// Return an environment variable as a double.
///
/// Return the value of the environment variable \c envName as a double.  If
/// the variable is unset, or is the empty string, then \c defaultValue is
/// returned. Otherwise, the function uses TfStringToDouble() to convert the
/// string to a double: the implication being that if the string is not a
/// valid double, you get back whatever value TfStringToDouble() comes up
/// with.
double TfGetenvDouble(const std::string& envName, double defaultValue);

///@}

#endif<|MERGE_RESOLUTION|>--- conflicted
+++ resolved
@@ -30,33 +30,16 @@
 
 #include <string>
 
-<<<<<<< HEAD
-#include    <string>
-#include	"pxr/base/tf/api.h"
-
-
-
-
-/*!
- * \brief Return an environment variable as a string.
- * \ingroup group_tf_SystemsExt
- *
- * Return the value of the environment variable \c envName
- * as a string.  If the variable is unset, or is the empty string,
- * then \c defaultValue is returned.
- */
-
-TF_API
-=======
 /// \addtogroup group_tf_SystemsExt
 ///@{
+#include	"pxr/base/tf/api.h"
 
 /// Return an environment variable as a string.
 ///
 /// Return the value of the environment variable \c envName
 /// as a string.  If the variable is unset, or is the empty string,
 /// then \c defaultValue is returned.
->>>>>>> a6e4cf53
+TF_API
 std::string TfGetenv(const std::string& envName,
                      const std::string& defaultValue = "");
 
@@ -69,21 +52,6 @@
 /// you get back whatever value atoi() comes up with.
 int TfGetenvInt(const std::string& envName, int defaultValue);
 
-<<<<<<< HEAD
-/*!
- * \brief Return an environment variable as a boolean.
- * \ingroup group_tf_SystemsExt
- *
- * Return the value of the environment variable \c envName
- * as a boolean.  If the variable is unset, or is the empty string,
- * then \c defaultValue is returned. A value of \c true
- * is returned if the environment variable is any of
- * "true", "yes", "on" or "1"; the match is not case sensitive.
- * All other values yield a return value of \c false.
- */
-
-TF_API bool TfGetenvBool(const std::string&, bool defaultValue);
-=======
 /// Return an environment variable as a boolean.
 ///
 /// Return the value of the environment variable \c envName as a boolean.  If
@@ -91,8 +59,7 @@
 /// returned. A value of \c true is returned if the environment variable is
 /// any of "true", "yes", "on" or "1"; the match is not case sensitive. All
 /// other values yield a return value of \c false.
-bool TfGetenvBool(const std::string&, bool defaultValue);
->>>>>>> a6e4cf53
+TF_API bool TfGetenvBool(const std::string&, bool defaultValue);
 
 /// Return an environment variable as a double.
 ///
