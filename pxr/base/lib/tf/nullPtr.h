//
// Copyright 2016 Pixar
//
// Licensed under the Apache License, Version 2.0 (the "Apache License")
// with the following modification; you may not use this file except in
// compliance with the Apache License and the following modification to it:
// Section 6. Trademarks. is deleted and replaced with:
//
// 6. Trademarks. This License does not grant permission to use the trade
//    names, trademarks, service marks, or product names of the Licensor
//    and its affiliates, except as required to comply with Section 4(c) of
//    the License and to reproduce the content of the NOTICE file.
//
// You may obtain a copy of the Apache License at
//
//     http://www.apache.org/licenses/LICENSE-2.0
//
// Unless required by applicable law or agreed to in writing, software
// distributed under the Apache License with the above modification is
// distributed on an "AS IS" BASIS, WITHOUT WARRANTIES OR CONDITIONS OF ANY
// KIND, either express or implied. See the Apache License for the specific
// language governing permissions and limitations under the Apache License.
//
#ifndef TF_NULLPTR_H
#define TF_NULLPTR_H

#include "pxr/base/tf/api.h"

// A type used to create the \a TfNullPtr token.
struct TfNullPtrType
{
};

// A token to represent null for smart pointers like \a TfWeakPtr and \a
// TfRefPtr.
extern const TF_API TfNullPtrType TfNullPtr;
<<<<<<< HEAD

=======
>>>>>>> cd7567a3

#endif // TF_NULLPTR_H<|MERGE_RESOLUTION|>--- conflicted
+++ resolved
@@ -34,9 +34,5 @@
 // A token to represent null for smart pointers like \a TfWeakPtr and \a
 // TfRefPtr.
 extern const TF_API TfNullPtrType TfNullPtr;
-<<<<<<< HEAD
-
-=======
->>>>>>> cd7567a3
 
 #endif // TF_NULLPTR_H