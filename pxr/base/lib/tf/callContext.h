--- conflicted
+++ resolved
@@ -24,10 +24,6 @@
 #ifndef TF_CALL_CONTEXT_H
 #define TF_CALL_CONTEXT_H
 
-<<<<<<< HEAD
-#include "pxr/base/arch/functionLite.h"
-#include "pxr/base/tf/api.h"
-=======
 /// \file tf/callContext.h
 /// Functions for recording call locations.
 ///
@@ -38,9 +34,10 @@
 /// small structure which holds the contextual information.  Next is a macro
 /// which will produce a temporary structure containing the local contextual
 /// information. The intended usage is in a macro.
->>>>>>> a6e4cf53
 
 #include "pxr/base/arch/functionLite.h"
+#include "pxr/base/tf/api.h"
+
 #include <stddef.h>
 
 #if !defined(BUILD_COMPONENT_SRC_PREFIX)
