--- conflicted
+++ resolved
@@ -24,14 +24,11 @@
 #ifndef TF_DL_H
 #define TF_DL_H
 
-<<<<<<< HEAD
-#include "pxr/base/arch/defines.h"
-#include "pxr/base/tf/api.h"
-=======
 /// \file tf/dl.h
 /// \ingroup group_tf_SystemsExt
 /// Interface for opening code libraries.
->>>>>>> a6e4cf53
+#include "pxr/base/arch/defines.h"
+#include "pxr/base/tf/api.h"
 
 #include <string>
 
@@ -56,7 +53,6 @@
                std::string *error = NULL,
                bool loadScriptBindings = true);
 
-<<<<<<< HEAD
 
 /*!
  * \brief Call ArchOpenLibrary() and notify lib/tf that a new module has been loaded.
@@ -83,9 +79,6 @@
  * \ingroup group_tf_SystemsExt
  */
 TF_API
-=======
-/// Call \c dlclose().
->>>>>>> a6e4cf53
 int TfDlclose(void* handle);
 
 /// \private
