//
// Copyright 2016 Pixar
//
// Licensed under the Apache License, Version 2.0 (the "Apache License")
// with the following modification; you may not use this file except in
// compliance with the Apache License and the following modification to it:
// Section 6. Trademarks. is deleted and replaced with:
//
// 6. Trademarks. This License does not grant permission to use the trade
//    names, trademarks, service marks, or product names of the Licensor
//    and its affiliates, except as required to comply with Section 4(c) of
//    the License and to reproduce the content of the NOTICE file.
//
// You may obtain a copy of the Apache License at
//
//     http://www.apache.org/licenses/LICENSE-2.0
//
// Unless required by applicable law or agreed to in writing, software
// distributed under the Apache License with the above modification is
// distributed on an "AS IS" BASIS, WITHOUT WARRANTIES OR CONDITIONS OF ANY
// KIND, either express or implied. See the Apache License for the specific
// language governing permissions and limitations under the Apache License.
//
#ifndef TF_SCRIPT_MODULE_LOADER_H
#define TF_SCRIPT_MODULE_LOADER_H

#include "pxr/base/tf/api.h"
#include "pxr/base/tf/hash.h"
#include "pxr/base/tf/singleton.h"
#include "pxr/base/tf/token.h"
#include "pxr/base/tf/weakBase.h"

#include <boost/python/dict.hpp>

#include <deque>
#include "pxr/base/tf/hashmap.h"
#include "pxr/base/tf/hashset.h"
#include <string>
#include <vector>

/// \class TfScriptModuleLoader
///
/// Provides low-level facilities for shared libraries with script bindings to
/// register themselves with their dependences, and provides a mechanism
/// whereby those script modules will be loaded when necessary. Currently,
/// this is when one of our script modules is loaded, when TfPyInitialize is
/// called, and when Plug opens shared libraries.
///
/// Generally, user code will not make use of this.
///
class TfScriptModuleLoader : public TfWeakBase {

  public:

    typedef TfScriptModuleLoader This;

<<<<<<< HEAD
    //! \brief Return the singleton instance.
    TF_API static This &GetInstance() {
        return TfSingleton<This>::GetInstance();
    } 

    //! \brief Register a library named \a name and with script module \a
    // moduleName and libraries which must be loaded first \a predecessors.  The
    // script module will be loaded when necessary.  This should
    // generally not be called by user code.
    TF_API
    void RegisterLibrary(TfToken const &name, TfToken const &moduleName,
                         std::vector<TfToken> const &predecessors);

    //! \brief Load all the script modules for any libraries registered
    // using \a RegisterLibrary if necessary.  Loads the modules in
    // dependency order as defined in \a RegisterLibrary.
    TF_API
    void LoadModules();

    //! \brief Load all the script modules for any libraries registered
    // using \a RegisterLibrary that depend on library \a name.
    TF_API
    void LoadModulesForLibrary(TfToken const &name);

    //! \brief Return a list of all currently known modules in a valid
    // dependency order.
    TF_API
    std::vector<std::string> GetModuleNames() const;

    //! \brief Return a python dict containing all currently known modules under
    // their canonical names.
    TF_API
    boost::python::dict GetModulesDict() const;
    
    //! \brief Write a graphviz dot-file for the dependency graph of all
    // currently known libraries/modules to \a file.
    TF_API
=======
    /// Return the singleton instance.
    static This &GetInstance() {
        return TfSingleton<This>::GetInstance();
    } 

    /// Register a library named \a name and with script module \a moduleName
    /// and libraries which must be loaded first \a predecessors. The script
    /// module will be loaded when necessary. This should generally not be
    /// called by user code.
    void RegisterLibrary(TfToken const &name, TfToken const &moduleName,
                         std::vector<TfToken> const &predecessors);

    /// Load all the script modules for any libraries registered using \a
    /// RegisterLibrary if necessary. Loads the modules in dependency order as
    /// defined in \a RegisterLibrary.
    void LoadModules();

    /// Load all the script modules for any libraries registered using \a
    /// RegisterLibrary that depend on library \a name.
    void LoadModulesForLibrary(TfToken const &name);

    /// Return a list of all currently known modules in a valid dependency
    /// order.
    std::vector<std::string> GetModuleNames() const;

    /// Return a python dict containing all currently known modules under
    /// their canonical names.
    boost::python::dict GetModulesDict() const;
    
    /// Write a graphviz dot-file for the dependency graph of all. currently
    /// known libraries/modules to \a file.
>>>>>>> a6e4cf53
    void WriteDotFile(std::string const &file) const;
    
  private:

    struct _LibInfo {
        _LibInfo() {}
        std::vector<TfToken> predecessors, successors;
    };

    typedef TfHashMap<TfToken, _LibInfo, TfToken::HashFunctor>
    _TokenToInfoMap;

    typedef TfHashMap<TfToken, TfToken, TfToken::HashFunctor>
    _TokenToTokenMap;
    
    typedef TfHashSet<TfToken, TfToken::HashFunctor>
    _TokenSet;
    
    TfScriptModuleLoader();
    virtual ~TfScriptModuleLoader();
    friend class TfSingleton<This>;
    
    void _AddSuccessor(TfToken const &lib, TfToken const &successor);
    void _LoadModulesFor(TfToken const &name);
    void _LoadUpTo(TfToken const &name);
    void _GetOrderedDependenciesRecursive(TfToken const &lib,
                                          TfToken::HashSet *seenLibs,
                                          std::vector<TfToken> *result) const;
    void _GetOrderedDependencies(std::vector<TfToken> const &input,
                                 std::vector<TfToken> *result) const;
    void _TopologicalSort(std::vector<TfToken> *result) const;

    bool _HasTransitiveSuccessor(TfToken const &predecessor,
                                 TfToken const &successor) const;

    _TokenToInfoMap _libInfo;
    _TokenToTokenMap _libsToModules;
    _TokenSet _loadedSet;

    // This is only used to handle reentrant loading requests.
    std::deque<TfToken> _remainingLoadWork;
};

TF_API_TEMPLATE_CLASS(TfSingleton<TfScriptModuleLoader>);

#endif // TF_SCRIPT_MODULE_LOADER_H<|MERGE_RESOLUTION|>--- conflicted
+++ resolved
@@ -54,47 +54,8 @@
 
     typedef TfScriptModuleLoader This;
 
-<<<<<<< HEAD
-    //! \brief Return the singleton instance.
+    /// Return the singleton instance.
     TF_API static This &GetInstance() {
-        return TfSingleton<This>::GetInstance();
-    } 
-
-    //! \brief Register a library named \a name and with script module \a
-    // moduleName and libraries which must be loaded first \a predecessors.  The
-    // script module will be loaded when necessary.  This should
-    // generally not be called by user code.
-    TF_API
-    void RegisterLibrary(TfToken const &name, TfToken const &moduleName,
-                         std::vector<TfToken> const &predecessors);
-
-    //! \brief Load all the script modules for any libraries registered
-    // using \a RegisterLibrary if necessary.  Loads the modules in
-    // dependency order as defined in \a RegisterLibrary.
-    TF_API
-    void LoadModules();
-
-    //! \brief Load all the script modules for any libraries registered
-    // using \a RegisterLibrary that depend on library \a name.
-    TF_API
-    void LoadModulesForLibrary(TfToken const &name);
-
-    //! \brief Return a list of all currently known modules in a valid
-    // dependency order.
-    TF_API
-    std::vector<std::string> GetModuleNames() const;
-
-    //! \brief Return a python dict containing all currently known modules under
-    // their canonical names.
-    TF_API
-    boost::python::dict GetModulesDict() const;
-    
-    //! \brief Write a graphviz dot-file for the dependency graph of all
-    // currently known libraries/modules to \a file.
-    TF_API
-=======
-    /// Return the singleton instance.
-    static This &GetInstance() {
         return TfSingleton<This>::GetInstance();
     } 
 
@@ -102,29 +63,34 @@
     /// and libraries which must be loaded first \a predecessors. The script
     /// module will be loaded when necessary. This should generally not be
     /// called by user code.
+    TF_API
     void RegisterLibrary(TfToken const &name, TfToken const &moduleName,
                          std::vector<TfToken> const &predecessors);
 
     /// Load all the script modules for any libraries registered using \a
     /// RegisterLibrary if necessary. Loads the modules in dependency order as
     /// defined in \a RegisterLibrary.
+    TF_API
     void LoadModules();
 
     /// Load all the script modules for any libraries registered using \a
     /// RegisterLibrary that depend on library \a name.
+    TF_API
     void LoadModulesForLibrary(TfToken const &name);
 
     /// Return a list of all currently known modules in a valid dependency
     /// order.
+    TF_API
     std::vector<std::string> GetModuleNames() const;
 
     /// Return a python dict containing all currently known modules under
     /// their canonical names.
+    TF_API
     boost::python::dict GetModulesDict() const;
     
     /// Write a graphviz dot-file for the dependency graph of all. currently
     /// known libraries/modules to \a file.
->>>>>>> a6e4cf53
+    TF_API
     void WriteDotFile(std::string const &file) const;
     
   private:
