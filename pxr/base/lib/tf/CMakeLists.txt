# Make sure not to get the wrong semaphore.h
set(CMAKE_INCLUDE_CURRENT_DIR OFF)

set(PXR_PACKAGE tf)
set(PXR_PREFIX pxr/base)

if(WIN32)
    set(WINLIBS Shlwapi.lib)
<<<<<<< HEAD
=======
    set(MODULE_ENTRYPOINT_CPP DllMain.cpp)
>>>>>>> cd7567a3
endif()

pxr_shared_library(tf
    LIBRARIES
        arch
        ${WINLIBS}
        ${PYTHON_LIBRARIES}
        ${Boost_PYTHON_LIBRARY}
        ${Boost_IOSTREAMS_LIBRARY}
        ${Boost_DATE_TIME_LIBRARY}
        ${DOUBLE_CONVERSION_LIBRARY}
        ${TBB_tbb_LIBRARY}
        ${TBB_tbbmalloc_LIBRARY}

    INCLUDE_DIRS
        ${PYTHON_INCLUDE_DIR}
        ${Boost_INCLUDE_DIRS}
        ${TBB_INCLUDE_DIRS}
        ${DOUBLE_CONVERSION_INCLUDE_DIR}

    PUBLIC_CLASSES
        anyWeakPtr
        atomicOfstreamWrapper
        bitUtils
        callContext
        copyOnWritePtr
        debug
        debugNotice
        denseHashMap
        denseHashSet
        diagnostic
        diagnosticBase
        diagnosticHelper
        diagnosticMgr
        diagnosticNotice
        dl
        enum
        envSetting
        error
        errorMark
        errorTransport
        expiryNotifier
        fileUtils
        flyweight
        getenv
        hash
        iterator
        makePyConstructor
        mallocTag
        move
        notice
        nullPtr
        ostreamMethods
        pathUtils
        patternMatcher
        pointerAndBits
        poolAllocator
        pyArg
        pyCall
        pyClassMethod
        pyContainerConversions
        pyEnum
        pyError
        pyExceptionState
        pyFunction
        pyIdentity
        pyInterpreter
        pyLock
        pyModule
        pyModuleNotice
        pyNoticeWrapper
        pyObjectFinder
        pyObjWrapper
        pyOptional
        pyOverride
        pyPolymorphic
        pyPtrHelpers
        pyResultConversions
        pySingleton
        pyTracing
        pyUtils
        pyWeakObject
        pyWrapContext
        refBase
        refCount
        refPtr
        refPtrTracker
        regTest
        registryManager
        scoped
        scopeDescription
        scriptModuleLoader
        setenv
        singleton
        stackTrace
        stacked
        status
        stl
        stopwatch
        stringUtils
        templateString
        tf
        timeStamp
        token
        traits
        type
        typeFunctions
        typeNotice
        warning
        weakBase
        weakPtr
        weakPtrFacade
        wrapTypeHelpers

    PUBLIC_HEADERS
        api.h
        cxxCast.h
        declarePtrs.h
        diagnosticLite.h
        executeAtStartup.h
        executeAtUnload.h
        hashmap.h
        hashset.h
        instantiateSingleton.h
        instantiateStacked.h
        instantiateType.h
        preprocessorUtils.h
        pyStaticTokens.h
        preprocessorUtilsLite.h
        safeTypeCompare.h
        staticData.h
        staticTokens.h
        typeInfoMap.h
        type_Impl.h

    PRIVATE_CLASSES
        debugCodes
        noticeRegistry
        pyErrorInternal

    CPPFILES
        ${MODULE_ENTRYPOINT_CPP}
        initConfig.cpp
        moduleDeps.cpp
        preprocessorUtils.cpp

    PYMODULE_CPPFILES
        module.cpp
        wrapAnyWeakPtr.cpp
        wrapCallContext.cpp
        wrapDebug.cpp
        wrapDiagnostic.cpp
        wrapDiagnosticNotice.cpp
        wrapEnum.cpp
        wrapEnvSetting.cpp
        wrapError.cpp
        wrapFileUtils.cpp
        wrapFunction.cpp
        wrapMallocTag.cpp
        wrapNotice.cpp
        wrapPathUtils.cpp
        wrapPyContainerConversions.cpp
        wrapPyDateTime.cpp
        wrapPyModuleNotice.cpp
        wrapPyObjWrapper.cpp
        wrapPyOptional.cpp
        wrapRefPtrTracker.cpp
        wrapScopeDescription.cpp
        wrapScriptModuleLoader.cpp
        wrapSingleton.cpp
        wrapStackTrace.cpp
        wrapStatus.cpp
        wrapStopwatch.cpp
        wrapStringUtils.cpp
        wrapTemplateString.cpp
        wrapTestPyContainerConversions.cpp
        wrapTestPyDateTime.cpp
        wrapTestPyStaticTokens.cpp
        wrapTestTfPython.cpp
        wrapTestTfPyOptional.cpp
        wrapTimeStamp.cpp
        wrapToken.cpp
        wrapType.cpp
        wrapWarning.cpp


    PYTHON_FILES
        __init__.py
        testenv/__init__.py
        testenv/testTfScriptModuleLoader_AAA_RaisesError.py
        testenv/testTfScriptModuleLoader_DepLoadsAll.py
        testenv/testTfScriptModuleLoader_LoadsAll.py
        testenv/testTfScriptModuleLoader_LoadsUnknown.py
        testenv/testTfScriptModuleLoader_Other.py
        testenv/testTfScriptModuleLoader_Test.py
        testenv/testTfScriptModuleLoader_Unknown.py
)

if(UNIX)
    pxr_build_test(testTfPyInterpreter
        LIBRARIES
            tf
        CPPFILES
            testenv/testTfPyInterpreter.cpp
    ) 

    pxr_build_test(testTfPyLock
        LIBRARIES
            tf
            ${Boost_PYTHON_LIBRARY}
        CPPFILES
            testenv/testTfPyLock.cpp
    ) 

    pxr_build_test(testTfSIGFPE
        LIBRARIES
            tf
        CPPFILES
            testenv/SIGFPE.cpp
    ) 

    pxr_build_test(testTfSIGSEGV
        LIBRARIES
            tf
        CPPFILES
            testenv/SIGSEGV.cpp
    ) 

    pxr_build_test_shared_lib(TestTfDl
        CPPFILES
            testenv/TestTfDl.cpp
    ) 

    pxr_build_test_shared_lib(TestTfRegistryFunctionPlugin
        LIBRARIES
            tf  
        CPPFILES
            testenv/TestTfRegistryFunctionPlugin.cpp
    ) 

    pxr_build_test(testTfCast
        LIBRARIES
            tf
        CPPFILES
            testenv/testTfCast.cpp
    ) 

    pxr_build_test(testTf
        LIBRARIES
            tf
        CPPFILES
            testenv/main.cpp
            testenv/atomicOfstreamWrapper.cpp
            testenv/bitUtils.cpp
            testenv/debug.cpp
            testenv/denseHashMap.cpp
            testenv/diagnosticNotices.cpp
            testenv/dl.cpp
            testenv/enum.cpp
            testenv/error.cpp
            testenv/envSetting.cpp
            testenv/fileUtils.cpp
            testenv/getenv.cpp
            testenv/hash.cpp
            testenv/iterator.cpp
            testenv/mallocTag.cpp
            testenv/notice.cpp
            testenv/pathUtils.cpp
            testenv/patternMatcher.cpp
            testenv/pointerAndBits.cpp
            testenv/preprocessorUtils.cpp
            testenv/probe.cpp
            testenv/refPtr.cpp
            testenv/registryManager.cpp
            testenv/registryManagerUnload.cpp
            testenv/scoped.cpp
            testenv/scopeDescription.cpp
            testenv/setenv.cpp
            testenv/stacked.cpp
            testenv/staticData.cpp
            testenv/stl.cpp
            testenv/stopwatch.cpp
            testenv/stringUtils.cpp
            testenv/staticTokens.cpp
            testenv/templateString.cpp
            testenv/timeStamp.cpp
            testenv/token.cpp
            testenv/type.cpp
            testenv/typeMultipleInheritance.cpp
            testenv/typeInfoMap.cpp
            testenv/weakPtr.cpp
    )

    pxr_test_scripts(
        testenv/testTfCrashHandler.py
        testenv/testTfFileUtils.py
        testenv/testTfPathUtils.py
        testenv/testTfPython.py
        testenv/testTfPyDateTime.py
        testenv/testTfPyNotice.py
        testenv/testTfPyDiagnosticNotices.py
        testenv/testTfPyOptional.py
        testenv/testTfPyScopeDescription.py
        testenv/testTfPyStaticTokens.py
        testenv/testTfScriptModuleLoader.py
        testenv/testTfStringUtils.py
        testenv/testTfTemplateString.py
        testenv/testTfType.py
        testenv/testTf_PyContainerConversions.py
    )

    pxr_install_test_dir(
        SRC testenv/baseline/TfDebug
        DEST TfDebug/baseline
    )
    pxr_install_test_dir(
        SRC testenv/baseline/TfDebugTestEnv
        DEST TfDebugTestEnv/baseline
    )
    pxr_install_test_dir(
        SRC testenv/baseline/TfDebugTestEnvList
        DEST TfDebugTestEnvList/baseline
    )
    pxr_install_test_dir(
        SRC testenv/baseline/TfDiagnosticNotice_Fatal
        DEST TfDiagnosticNotice_Fatal/baseline
    )
    pxr_install_test_dir(
        SRC testenv/baseline/TfDiagnosticNotices
        DEST TfDiagnosticNotices/baseline
    )
    pxr_install_test_dir(
        SRC testenv/baseline/TfDiagnosticNotices_python
        DEST TfDiagnosticNotices_Python/baseline
    )
    pxr_install_test_dir(
        SRC testenv/baseline/TfEnum
        DEST TfEnum/baseline
    )
    pxr_install_test_dir(
        SRC testenv/baseline/TfEnvSetting
        DEST TfEnvSetting/baseline
    )
    pxr_install_test_dir(
        SRC testenv/baseline/TfNotice
        DEST TfNotice/baseline
    )
    pxr_install_test_dir(
        SRC testenv/baseline/testTfScriptModuleLoader
        DEST testTfScriptModuleLoader/baseline
    )

    pxr_register_test(TfAtomicOfstreamWrapper
        COMMAND "${CMAKE_INSTALL_PREFIX}/tests/testTf TfAtomicOfstreamWrapper"
    )
    pxr_register_test(TfBitUtils
        COMMAND "${CMAKE_INSTALL_PREFIX}/tests/testTf TfBitUtils"
    )
    pxr_register_test(TfDl
        COMMAND "${CMAKE_INSTALL_PREFIX}/tests/testTf TfDl"
    )
    pxr_register_test(TfDebug
        COMMAND "${CMAKE_INSTALL_PREFIX}/tests/testTf TfDebug"
        STDOUT_REDIRECT debug.out
        DIFF_COMPARE debug.out
    )
    pxr_register_test(TfDebugFatal_1
        COMMAND "${CMAKE_INSTALL_PREFIX}/tests/testTf TfDebugFatal_1"
        EXPECTED_RETURN_CODE 134
    )
    pxr_register_test(TfDebugFatal_2
        COMMAND "${CMAKE_INSTALL_PREFIX}/tests/testTf TfDebugFatal_2"
        EXPECTED_RETURN_CODE 134
    )
    pxr_register_test(TfDebugFatal_3
        COMMAND "${CMAKE_INSTALL_PREFIX}/tests/testTf TfDebugFatal_3"
        EXPECTED_RETURN_CODE 134
    )
    pxr_register_test(TfDebugFatal_4
        COMMAND "${CMAKE_INSTALL_PREFIX}/tests/testTf TfDebugFatal_4"
        EXPECTED_RETURN_CODE 134
    )
    pxr_register_test(TfDebugTestEnv
        COMMAND "${CMAKE_INSTALL_PREFIX}/tests/testTf TfDebugTestEnv"
        ENV TF_DEBUG="FOO* FLAM_* FLAM -FOOFLIMFLAM TF_DISCOVERY_D*"
        STDOUT_REDIRECT debugTestEnv.out
        DIFF_COMPARE debugTestEnv.out
    )
    pxr_register_test(TfDebugTestEnvHelp
        ENV TF_DEBUG=help
        COMMAND "${CMAKE_INSTALL_PREFIX}/tests/testTf TfDebugTestEnvHelp"
    )
    pxr_register_test(TfDebugTestEnvList
        ENV TF_DEBUG=list
        COMMAND "${CMAKE_INSTALL_PREFIX}/tests/testTf TfDebugTestEnvList"
        STDOUT_REDIRECT debugTestEnvList.out
        DIFF_COMPARE debugTestEnvList.out
    )
    pxr_register_test(TfDenseHashMap
        COMMAND "${CMAKE_INSTALL_PREFIX}/tests/testTf TfDenseHashMap"
    )
    pxr_register_test(TfError
        ENV TF_FATAL_VERIFY=0
        COMMAND "${CMAKE_INSTALL_PREFIX}/tests/testTf TfError"
    )
    pxr_register_test(TfErrorThreadTransport
        COMMAND "${CMAKE_INSTALL_PREFIX}/tests/testTf TfErrorThreadTransport"
    )
    pxr_register_test(TfDiagnosticNotices
        COMMAND "${CMAKE_INSTALL_PREFIX}/tests/testTf TfDiagnosticNotices"
        DIFF_COMPARE output.txt
    )
    pxr_register_test(TfDiagnosticNotice_Fatal
        COMMAND "${CMAKE_INSTALL_PREFIX}/tests/testTf TfDiagnosticNotice_Fatal"
        EXPECTED_RETURN_CODE 134
        DIFF_COMPARE output_fatal.txt
    )
    pxr_register_test(TfDiagnosticNotices_Python
        PYTHON
        COMMAND "${CMAKE_INSTALL_PREFIX}/tests/testTfPyDiagnosticNotices"
        DIFF_COMPARE pyDiagnosticNoticeOutput.txt
    )
    pxr_register_test(TfEnvSetting
        ENV
            TF_TEST_BOOL_ENV_SETTING=1
            TF_TEST_INT_ENV_SETTING=123
            TF_TEST_STRING_ENV_SETTING=alpha
            TF_ENV_SETTING_ALERTS_ENABLED=0
        COMMAND "${CMAKE_INSTALL_PREFIX}/tests/testTf TfEnvSetting"
        STDERR_REDIRECT debugTfEnvSettingStderr.txt
        DIFF_COMPARE debugTfEnvSettingStderr.txt
    )
    pxr_register_test(TfFileUtils
        COMMAND "${CMAKE_INSTALL_PREFIX}/tests/testTf TfFileUtils"
    )
    pxr_register_test(TfFileUtils_Python
        PYTHON
        COMMAND "${CMAKE_INSTALL_PREFIX}/tests/testTfFileUtils"
    )
    pxr_register_test(TfStringUtils_Python
        PYTHON
        COMMAND "${CMAKE_INSTALL_PREFIX}/tests/testTfStringUtils"
    )
    pxr_register_test(TfGetenv
        COMMAND "${CMAKE_INSTALL_PREFIX}/tests/testTf TfGetenv"
    )
    pxr_register_test(TfHash
        COMMAND "${CMAKE_INSTALL_PREFIX}/tests/testTf TfHash"
    )
    pxr_register_test(TfIterator
        COMMAND "${CMAKE_INSTALL_PREFIX}/tests/testTf TfIterator"
    )
    pxr_register_test(TfMallocTag
        ENV GLIBCXX_FORCE_NEW=1
        COMMAND "${CMAKE_INSTALL_PREFIX}/tests/testTf TfMallocTag"
    )
    pxr_register_test(TfRefPtr
        COMMAND "${CMAKE_INSTALL_PREFIX}/tests/testTf TfRefPtr"
    )
    pxr_register_test(TfEnum
        COMMAND "${CMAKE_INSTALL_PREFIX}/tests/testTf TfEnum"
        STDOUT_REDIRECT enum.out
        DIFF_COMPARE enum.out
    )
    pxr_register_test(TfNotice
        COMMAND "${CMAKE_INSTALL_PREFIX}/tests/testTf TfNotice"
        STDOUT_REDIRECT notice.out
        DIFF_COMPARE notice.out
    )
    pxr_register_test(TfPathUtils
        COMMAND "${CMAKE_INSTALL_PREFIX}/tests/testTf TfPathUtils"
    )
    pxr_register_test(TfPathUtils_Python
        PYTHON
        COMMAND "${CMAKE_INSTALL_PREFIX}/tests/testTfPathUtils"
    )
    pxr_register_test(TfPatternMatcher
        COMMAND "${CMAKE_INSTALL_PREFIX}/tests/testTf TfPatternMatcher"
    )
    pxr_register_test(TfPointerAndBits
        COMMAND "${CMAKE_INSTALL_PREFIX}/tests/testTf TfPointerAndBits"
    )
    pxr_register_test(TfPreprocessorUtils
        COMMAND "${CMAKE_INSTALL_PREFIX}/tests/testTf TfPreprocessorUtils"
    )
    pxr_register_test(TfProbe
        COMMAND "${CMAKE_INSTALL_PREFIX}/tests/testTf TfProbe"
    )
    pxr_register_test(TfRegistryManager
        COMMAND "${CMAKE_INSTALL_PREFIX}/tests/testTf TfRegistryManager"
    )
    pxr_register_test(TfRegistryManagerUnload
        COMMAND "${CMAKE_INSTALL_PREFIX}/tests/testTf TfRegistryManagerUnload"
    )
    pxr_register_test(TfRegTest
        COMMAND "${CMAKE_INSTALL_PREFIX}/tests/testTf"
        EXPECTED_RETURN_CODE 2
    )
    pxr_register_test(TfRegTest_TfScoped
        COMMAND "${CMAKE_INSTALL_PREFIX}/tests/testTf TfScoped no args expected"
        EXPECTED_RETURN_CODE 2
    )
    pxr_register_test(TfRegTest_TfUndefinedTest
        COMMAND "${CMAKE_INSTALL_PREFIX}/tests/testTf TfUndefinedTest"
        EXPECTED_RETURN_CODE 3
    )
    pxr_register_test(TfScopeDescription
        COMMAND "${CMAKE_INSTALL_PREFIX}/tests/testTf TfScopeDescription"
    )
    pxr_register_test(TfScoped
        COMMAND "${CMAKE_INSTALL_PREFIX}/tests/testTf TfScoped"
    )
    pxr_register_test(TfScopedVar
        COMMAND "${CMAKE_INSTALL_PREFIX}/tests/testTf TfScopedVar"
    )
    pxr_register_test(TfSetenv
        COMMAND "${CMAKE_INSTALL_PREFIX}/tests/testTf TfSetenv"
    )
    pxr_register_test(TfStacked
        COMMAND "${CMAKE_INSTALL_PREFIX}/tests/testTf TfStacked"
    )
    pxr_register_test(TfStaticData
        COMMAND "${CMAKE_INSTALL_PREFIX}/tests/testTf TfStaticData"
    )
    pxr_register_test(TfStaticTokens
        COMMAND "${CMAKE_INSTALL_PREFIX}/tests/testTf TfStaticTokens"
    )
    pxr_register_test(TfStl
        COMMAND "${CMAKE_INSTALL_PREFIX}/tests/testTf TfStl"
    )
    pxr_register_test(TfStopwatch
        COMMAND "${CMAKE_INSTALL_PREFIX}/tests/testTf TfStopwatch"
    )
    pxr_register_test(TfStringUtils
        COMMAND "${CMAKE_INSTALL_PREFIX}/tests/testTf TfStringUtils"
    )
    pxr_register_test(TfTemplateString
        COMMAND "${CMAKE_INSTALL_PREFIX}/tests/testTf TfTemplateString"
    )
    pxr_register_test(testTfTemplateString
        PYTHON
        COMMAND "${CMAKE_INSTALL_PREFIX}/tests/testTfTemplateString"
    )
    pxr_register_test(TfTimeStamp
        COMMAND "${CMAKE_INSTALL_PREFIX}/tests/testTf TfTimeStamp"
    )
    pxr_register_test(TfToken
        COMMAND "${CMAKE_INSTALL_PREFIX}/tests/testTf TfToken"
    )
    pxr_register_test(TfType
        COMMAND "${CMAKE_INSTALL_PREFIX}/tests/testTf TfType"
    )
    pxr_register_test(TfTypeInfoMap
        COMMAND "${CMAKE_INSTALL_PREFIX}/tests/testTf TfTypeInfoMap"
    )
    pxr_register_test(TfType_MultipleInheritance
        COMMAND "${CMAKE_INSTALL_PREFIX}/tests/testTf TfType_MultipleInheritance"
    )
    pxr_register_test(TfWeakPtr
        COMMAND "${CMAKE_INSTALL_PREFIX}/tests/testTf TfWeakPtr"
    )
    pxr_register_test(TfWeakPtrConversion
        COMMAND "${CMAKE_INSTALL_PREFIX}/tests/testTf TfWeakPtrConversion"
    )
    pxr_register_test(testTfPython
        PYTHON
        COMMAND "${CMAKE_INSTALL_PREFIX}/tests/testTfPython"
    )
    pxr_register_test(testTfPyNotice
        PYTHON
        COMMAND "${CMAKE_INSTALL_PREFIX}/tests/testTfPyNotice"
    )
    pxr_register_test(testTfPyInterpreter
        COMMAND "${CMAKE_INSTALL_PREFIX}/tests/testTfPyInterpreter"
    )
    pxr_register_test(testTfPyLock
        COMMAND "${CMAKE_INSTALL_PREFIX}/tests/testTfPyLock"
    )
    pxr_register_test(testTfPyScopeDescription
        PYTHON
        COMMAND "${CMAKE_INSTALL_PREFIX}/tests/testTfPyScopeDescription"
    )
    pxr_register_test(testTfScriptModuleLoader
        PYTHON
        COMMAND "${CMAKE_INSTALL_PREFIX}/tests/testTfScriptModuleLoader"
        STDOUT_REDIRECT scriptModuleLoader.out
        DIFF_COMPARE scriptModuleLoader.out
    )
    pxr_register_test(testTfType
        PYTHON
        COMMAND "${CMAKE_INSTALL_PREFIX}/tests/testTfType"
    )
    pxr_register_test(testTfSIGSEGV
        PYTHON
        COMMAND "${CMAKE_INSTALL_PREFIX}/tests/testTfCrashHandler ${CMAKE_INSTALL_PREFIX}/tests/testTfSIGSEGV SIGSEGV"
    )
    pxr_register_test(testTfSIGFPE
        PYTHON
        COMMAND "${CMAKE_INSTALL_PREFIX}/tests/testTfCrashHandler ${CMAKE_INSTALL_PREFIX}/tests/testTfSIGFPE SIGFPE"
    )
    pxr_register_test(testTf_PyContainerConversions
        PYTHON
        COMMAND "${CMAKE_INSTALL_PREFIX}/tests/testTf_PyContainerConversions"
    )
    pxr_register_test(testTf_PyOptional
        PYTHON
        COMMAND "${CMAKE_INSTALL_PREFIX}/tests/testTfPyOptional"
    )
    pxr_register_test(testTf_PyDateTime
        PYTHON
        COMMAND "${CMAKE_INSTALL_PREFIX}/tests/testTfPyDateTime"
    )
    pxr_register_test(testTf_PyStaticTokens
        PYTHON
        COMMAND "${CMAKE_INSTALL_PREFIX}/tests/testTfPyStaticTokens"
    )
    pxr_register_test(testTfCxxCast
        COMMAND "${CMAKE_INSTALL_PREFIX}/tests/testTfCast"
    )
endif()<|MERGE_RESOLUTION|>--- conflicted
+++ resolved
@@ -6,10 +6,7 @@
 
 if(WIN32)
     set(WINLIBS Shlwapi.lib)
-<<<<<<< HEAD
-=======
     set(MODULE_ENTRYPOINT_CPP DllMain.cpp)
->>>>>>> cd7567a3
 endif()
 
 pxr_shared_library(tf
