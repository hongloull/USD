//
// Copyright 2016 Pixar
//
// Licensed under the Apache License, Version 2.0 (the "Apache License")
// with the following modification; you may not use this file except in
// compliance with the Apache License and the following modification to it:
// Section 6. Trademarks. is deleted and replaced with:
//
// 6. Trademarks. This License does not grant permission to use the trade
//    names, trademarks, service marks, or product names of the Licensor
//    and its affiliates, except as required to comply with Section 4(c) of
//    the License and to reproduce the content of the NOTICE file.
//
// You may obtain a copy of the Apache License at
//
//     http://www.apache.org/licenses/LICENSE-2.0
//
// Unless required by applicable law or agreed to in writing, software
// distributed under the Apache License with the above modification is
// distributed on an "AS IS" BASIS, WITHOUT WARRANTIES OR CONDITIONS OF ANY
// KIND, either express or implied. See the Apache License for the specific
// language governing permissions and limitations under the Apache License.
//
#ifndef TF_REFPTR_H
#define TF_REFPTR_H

/// \file tf/refPtr.h
/// \ingroup group_tf_Memory
/// Reference counting.
///
/// \anchor refPtr_QuickStart
/// <B> Quick Start </B>
///
/// Here is how to make a class \c Bunny usable through \c TfRefPtr.
///
/// \code
///     #include "pxr/base/tf/refPtr.h"
///     typedef TfRefPtr<Bunny> BunnyRefPtr;
///
///     class Bunny : public TfRefBase {
///     public:
///         static BunnyRefPtr New() {
///            // warning: return new Bunny directly will leak memory!
///            return TfCreateRefPtr(new Bunny);
///         }
///         static BunnyRefPtr New(bool isRabid) {
///            return TfCreateRefPtr(new Bunny(isRabid));
///         }
///
///         ~Bunny();
///
///         bool IsHungry();
///      private:
///         Bunny();
///         Bunny(bool);
///     };
///
///     BunnyRefPtr nice = Bunny::New();
///     BunnyRefPtr mean = Bunny::New(true);    // this one is rabid
///
///     BunnyRefPtr mean2 = mean;               // two references to mean rabbit
///     mean.Reset();                        // one reference to mean rabbit
///
///     if (mean2->IsHungry())
///          nice.Reset();                   // nice bunny gone now...
///
///                                          // this function comes from
///                                          // TfRefBase; meaning is that
///     if (mean2->IsUnique())               // mean2 is the last pointer to
///         mean2.Reset();                   // this bunny...
/// \endcode
///
/// Pretty much any pointer operation that is legal with regular pointers
/// is legal with the \c BunnyRefPtr; continue reading for a more detailed
/// description.
///
/// Note that by virtue of deriving from \c TfRefBase, the reference
/// count can be queried: see \c TfRefBase for details.
///
/// \anchor refPtr_DetailedDiscussion
/// <B> Detailed Discussion: Overview </B>
///
/// Objects created by the \c new operator can easily be a source of
/// both memory leaks and dangling pointers.  One solution is
/// \e reference counting; when an object is created by \c new,
/// the number of pointers given the object's address is continually
/// tracked in a \e reference \e counter.  Then, \c delete is called on
/// the object \e only when the object's reference count drops to zero,
/// meaning there are no more pointers left pointing to the object.
/// Reference counting avoids both dangling pointers and memory leaks.
///
/// Access by regular pointers does not perform reference counting, but
/// the \c TfRefPtr<T> class implements reference-counted pointer access
/// to objects of type \c T, with minimal overhead.  The reference counting
/// is made thread-safe by use of atomic integers.
///
///
/// <B> Basic Use </B>
///
/// The use of a \c TfRefPtr is simple.  Whenever a \c TfRefPtr is
/// made to point at an object, either by initialization or assignment,
/// the object being pointed at has its reference count incremented.
/// When a \c TfRefPtr with a non-NULL address is reassigned, or
/// goes out of scope, the object being pointed to has its reference
/// count decremented.
///
/// A \c TfRefPtr<T> can access \c T's public members by the
/// \c -> operator; however, the dereference operator "\c *" is not defined.
/// Here is a simple example:
/// \code
///    #include "pxr/base/tf/refPtr.h"
///
///    typedef TfRefPtr<Simple> SimpleRefPtr;
///
///    class Simple : public TfRefBase {
///    public:
///        void Method1();
///        int  Method2();
///
///        static SimpleRefPtr New() {
///            return TfCreateRefPtr(new Simple);
///        }
///      private:
///        Simple();
///    };
///
///
///    SimpleRefPtr p1;                         // p1 points to NULL
///    SimpleRefPtr p2 = Simple::New();         // p2 points to new object A
///    SimpleRefPtr p3 = Simple::New();         // p3 points to new object B
///
///    p1->Method1();                        // runtime error -- p1 is NULL
///    p3 = p2;                              // object B is deleted
///    p2->Method1();                        // Method1 on object A
///    int value = p3->Method2();            // Method2 on object A
///
///    p2.Reset();                           // only p3 still points at A
///    p3 = p1;                              // object A is deleted
///
///    if (...) {
///        SimpleRefPtr p4 = Simple::New();     // p4 points to object C
///        p4->Method1();
///    }                                     // object C destroyed
/// \endcode
///
/// Note that \c Simple's constructor is private; this ensures that one
/// can only get at a \c Simple through \c Simple::New(), which is careful
/// to return a \c SimpleRefPtr.
///
/// Note that it is often useful to have both const and non-const
/// versions of \c TfRefPtr for the same data type. Our convention
/// is to use a \c typedef for each of these, with the const version
/// beginning with "Const", after any prefix. The const version can be
/// used as a parameter to a function in which you want to prevent
/// changes to the pointed-to object. For example:
/// \code
///    typedef TfRefPtr<XySimple>       XySimpleRefPtr;
///    typedef TfRefPtr<const XySimple> XyConstSimpleRefPtr;
///
///    void
///    Func1(const XySimpleRefPtr &p)
///    {
///        p->Modify();  // OK even if Modify() is not a const member
///    }
///
///    void
///    Func2(const XyConstSimpleRefPtr &p)
///    {
///        p->Query();   // OK only if Query() is a const member
///    }
/// \endcode
///
/// It is always possible to assign a non-const pointer to a const
/// pointer variable. In extremely rare cases where you want to do the
/// opposite, you can use the \c TfConst_cast function, as in:
/// \code
///    XyConstSimpleRefPtr p1;
///    XySimpleRefPtr      p2;
///
///    p1 = p2;                            // OK
///    p2 = p1;                            // Illegal!
///    p2 = TfConst_cast<XySimpleRefPtr>(p1); // OK, but discouraged
/// \endcode
///
/// <B> Comparisons and Tests </B>
///
/// Reference-counted pointers of like type can be compared; any \c TfRefPtr
/// can be tested to see it is NULL or not:
///
/// \code
///     TfRefPtr<Elf>   elf = Elf::New();
///     TfRefPtr<Dwarf> sleepy,
///                     sneezy = Dwarf::New();
///
///     if (!sleepy)
///         ...                          // true: sleepy is NULL
///
///     if (sneezy)
///         ...                          // true: sneezy is non-nULL
///
///     bool b1 = (sleepy != sneezy),
///          b2 = (sleepy == sneezy),
///          b3 = (elf == sneezy);       // compilation error -- type clash
///
/// \endcode
///
/// <B> Opaqueness </B>
///
/// A \c TfRefPtr can be used as an opaque pointer, just as a regular
/// pointer can.  For example, without having included the header file
/// for a class \c XySimple, the following will still compile:
/// \code
///     #include "pxr/base/tf/refPtr.h"
///
///     class XySimple;
///
///     class Complicated {
///      public:
///         void SetSimple(const TfRefPtr<XySimple>& s) {
///             _simplePtr = s;
///         }
///
///         TfRefPtr<XySimple> GetSimple() {
///             return _simplePtr;
///         }
///
///         void Forget() {
///              _simplePtr.Reset();
///         }
///
///      private:
///         TfRefPtr<XySimple> _simplePtr;
///     };
/// \endcode
///
/// Note that the call \c Forget() (or \c SetSimple() for that matter)
/// may implicitly cause destruction of an \c XySimple object, if the count
/// of the object pointed to by \c _simplePtr drops to zero.  Even though
/// the definition of \c XySimple is unknown, this compiles and works correctly.
///
/// The only time that the definition of \c XySimple is required is when
/// putting a raw \c XySimple* into a \c TfRefPtr<XySimple>; note however, that
/// this should in fact only be done within the class definition of
/// \c XySimple itself.
///
/// Other cases that require a definition of \c XySimple are parallel to
/// regular raw pointers, such as calling a member function, static or
/// dynamic casts (but not const casts) and using the \c TfTypeid
/// function.  Transferring a \c TfWeakPtr to a \c TfRefPtr also
/// requires knowing the definition of \c XySimple.
///
/// Sometimes a class may have many typedefs associated with it, having
/// to do with \c TfRefPtr or \c TfWeakPtr.  If it is useful to use
/// the class opaquely, we recommend creating a separate file
/// as follows:
///
/// \code
/// // file: proj/xy/simplePtrDefs.h
/// #include "pxr/base/tf/refPtr.h"
/// #include "pxr/base/tf/weakPtr.h"
///
/// typedef TfRefPtr<class XySimple>       XySimpleRefPtr;
/// typedef TfRefPtr<const class XySimple> XyConstSimpleRefPtr;
///
/// // typedefs for TfWeakPtr<XySimple> would follow,
/// // if XySimple derives from TfWeakBase
/// \endcode
///
/// The definition for \c XySimple would then use the typedefs:
///
/// \code
/// #include "Proj/Xy/SimpleRefPtrDefs.h"
///
/// class XySimple : public TfRefBase {
/// public:
///     static XySimpleRefPtr New();
///     ...
/// };
///
/// \endcode
///
/// The above pattern now allows a consumer of class \c XySimple the option
/// to include only \c simplePtrDefs.h, if using the type opaquely suffices,
/// or to include \c simple.h, if the class definition is required.
///
///
/// <B> Cyclic Dependencies </B>
///
/// If you build a tree using \c TfRefPtr, and you only have pointers
/// from parent to child, everything is fine: if you "lose" the root of the
/// tree, the tree will correctly destroy itself.
///
/// But what if childen point back to parents?  Then a simple parent/child
/// pair is stable, because the parent and child point at each other, and
/// even if nobody else has a pointer to the parent, the reference count
/// of the two nodes remains at one.
///
/// The solution to this is to make one of the links (typically from child back
/// to parent) use a \c TfWeakPtr.  If a class \c T is enabled for both
/// "guarding" (see \c TfWeakBase) and reference counting, then a \c TfRefPtr
/// can be converted to a \c TfWeakPtr (in this context, a "back pointer")
/// and vice versa.
///
/// <B> Inheritance </B>
///
///
/// Reference-counted pointers obey the same rules with respect to inheritance
/// as regular pointers.  In particular, if class \c Derived is derived
/// from class \c Base, then the following are legal:
///
/// \code
///     TfRefPtr<Base>    bPtr = new Base;
///     TfRefPtr<Derived> dPtr = new Derived;
///
///     TfRefPtr<Base> b2Ptr = dPtr;      // initialization
///     b2Ptr = dPtr;                        // assignment
///     b2Ptr == dPtr;                       // comparison
///
///     dPtr = bPtr;                         // Not legal: compilation error
/// \endcode
///
/// As the last example shows, initialization or assignment to
/// a \c TfRefPtr<Derived> from a \c TfRefPtr<Base> is illegal,
/// just as it is illegal to assign a \c Base* to a \c Derived*.
/// However, if \c Derived and \c Base are polymorphic
/// (i.e. have virtual functions) then the analogue of a \c dynamic_cast<>
/// is possible:
///
/// \code
///        dPtr = TfDynamic_cast<TfRefPtr<Derived> >(bPtr);
/// \endcode
///
/// Just like a regular \c dynamic_cast<> operation, the \c TfRefPtr
/// returned by \c TfDynamic_cast<> points to NULL if the conversion fails,
/// so that the operator can also be used to check types:
///
/// \code
///     if (! TfDynamic_cast<TfRefPtr<T2> >(ptr))
///         // complain: ptr is not of type T2
/// \endcode
///
/// Similarly, one can use the \c TfStatic_cast<> operator to statically
/// convert \c TfRefPtrs:
///
/// \code
///        dPtr = TfStatic_cast<TfRefPtr<Derived> >(bPtr);
/// \endcode
///
/// This is faster, but not as safe as using \c TfDynamic_cast.
///
/// Finally, remember that in \c C++, a \c Derived** is
/// not a \c Base**, nor is a \c Derived*& a \c Base*&.  This implies
/// that
///
/// \code
///    TfRefPtr<Base>*  bPtrPtr = &dPtr;      // compilation error
///    TfRefPtr<Base>&  bPtrRef = dPtr;       // compilation error
///    const TfRefPtr<Base>&bPtrRef = dPtr;   // OK
/// \endcode
///
/// The last initialization is legal because the compiler implicitly
/// converts dPtr into a temporary variable of type \c TfRefPtr<Base>.
///
///
/// <B> Thread Safety </B>
///
/// One more comment about thread-safety: the above examples are thread-safe
/// in the sense that if two or more threads create and destroy their \e own
/// \c TfRefPtr objects, the reference counts of the underlying objects are
/// always correct; said another way, the reference count it a thread-safe
/// quantity.
///
/// However, it is never safe for two threads to simultaneously try to alter
/// the same \c TfRefPtr object, nor can two threads safely call methods on the
/// same underlying object unless that object itself guarantees thread safety.
///
/// \anchor refPtr_Tracking
/// <B> Tracking References </B>
///
/// The \c TfRefPtrTracker singleton can track \c TfRefPtr objects that
/// point to particular instances.  The macros \c TF_DECLARE_REFBASE_TRACK
/// and \c TF_DEFINE_REFBASE_TRACK are used to enable tracking.  Tracking
/// is enabled at compile time but which instances to track is chosen at
/// runtime.
///
/// <B> Total Encapsulation  </B>
/// \anchor refPtr_encapsulation
///
/// If you're using \c TfRefPtrs on a type \c T, you probably want
/// to completely forbid clients from creating their own objects of
/// type \c T, and force them to go through \c TfRefPtrs.  Such
/// encapsulation is strongly encouraged.  Here is the recommended
/// technique:
///
/// \code
///
/// typedef TfRefPtr<class Simple> SimpleRefPtr;
///
/// class Simple : public TfRefBase {
/// private:         // use protected if you plan to derive later
///     Simple();
///     Simple(<arg-list>);
/// public:
///     static SimpleRefPtr New() {
///        return TfCreateRefPtr(new Simple);
///     }
///
///     static SimpleRefPtr New(<arg-list>) {
///        return TfCreateRefPtr(new Simple(<arg-list>));
///     }
///
///     ~Simple();
/// };
/// \endcode
///
/// Clients can now only create objects of type \c Simple using a
/// \c TfRefPtr:
///
/// \code
///     Simple    s;                                 // compilation error
///     SimpleRefPtr sPtr1 = new Simple;                // compilation error
///     SimpleRefPtr sPtr2 = Simple::New();             // OK
///     SimpleRefPtr sPtr3 = Simple::New(<arg-list>);   // Ok
/// \endcode
///

#include "pxr/base/tf/diagnosticLite.h"
#include "pxr/base/tf/nullPtr.h"
#include "pxr/base/tf/refBase.h"
#include "pxr/base/tf/safeTypeCompare.h"
#include "pxr/base/tf/typeFunctions.h"
#include "pxr/base/tf/api.h"

#include "pxr/base/arch/demangle.h"
#include "pxr/base/arch/hints.h"

#include <boost/functional/hash_fwd.hpp>
#include <boost/mpl/if.hpp>
#include <boost/type_traits/is_base_of.hpp>
#include <boost/type_traits/is_convertible.hpp>
#include <boost/type_traits/is_same.hpp>
#include <boost/utility/enable_if.hpp>

#include <atomic>
#include <typeinfo>
#include <type_traits>
#include <cstddef>

// Tf_SupportsUniqueChanged is a metafunction that may be specialized to return
// false for classes (and all derived classes) that *cannot* ever invoke unique
// changed listeners.
template <class T>
struct Tf_SupportsUniqueChanged {
    static const bool Value = true;
};

// Remnants are never able to support weak changed listeners.
class Tf_Remnant;
template <>
struct Tf_SupportsUniqueChanged<Tf_Remnant> {
    static const bool Value = false;
};

class TfHash;
class TfWeakBase;

template <class T> class TfWeakPtr;
template <template <class> class X, class Y>
class TfWeakPtrFacade;

// Functions used for tracking.  Do not implement these.
inline void Tf_RefPtrTracker_FirstRef(const void*, const void*) { }
inline void Tf_RefPtrTracker_LastRef(const void*, const void*) { }
inline void Tf_RefPtrTracker_New(const void*, const void*) { }
inline void Tf_RefPtrTracker_Delete(const void*, const void*) { }
inline void Tf_RefPtrTracker_Assign(const void*, const void*, const void*) { }

// This code is used to increment and decrement ref counts in the common case.
// It may lock and invoke the unique changed listener, if the reference count
// becomes unique or non-unique.
struct Tf_RefPtr_UniqueChangedCounter {
    static inline int
    AddRef(TfRefBase const *refBase,
           TfRefBase::UniqueChangedListener const &listener)
    {
        if (refBase) {
            // Check to see if we need to invoke the unique changed listener.
            if (refBase->_shouldInvokeUniqueChangedListener)
                return _AddRef(refBase, listener);
            else
                return refBase->GetRefCount()._FetchAndAdd(1);
        }
        return 0;
    }

    static inline bool
    RemoveRef(TfRefBase const* refBase,
              TfRefBase::UniqueChangedListener const &listener) {
        if (refBase) {
            // Check to see if we need to invoke the unique changed listener.
            return refBase->_shouldInvokeUniqueChangedListener ?
                        _RemoveRef(refBase, listener) :
                        refBase->GetRefCount()._DecrementAndTestIfZero();
        }
        return false;
    }

    TF_API static bool _RemoveRef(TfRefBase const *refBase,
                           TfRefBase::UniqueChangedListener const &listener);

    TF_API static int _AddRef(TfRefBase const *refBase,
                       TfRefBase::UniqueChangedListener const &listener);
};

// This code is used to increment and decrement ref counts in the case where
// the object pointed to explicitly does not support unique changed listeners.
struct Tf_RefPtr_Counter {
    static inline int
    AddRef(TfRefBase const *refBase,
           TfRefBase::UniqueChangedListener const &) {
        if (refBase)
            return refBase->GetRefCount()._FetchAndAdd(1);
        return 0;
    }

    static inline bool
    RemoveRef(const TfRefBase* ptr,
              TfRefBase::UniqueChangedListener const &) {
        return (ptr and (ptr->GetRefCount()._DecrementAndTestIfZero()));
    }
};

/// \class TfRefPtr
/// \ingroup group_tf_Memory
///
/// Reference-counted smart pointer utility class
///
/// The \c TfRefPtr class implements a reference counting on objects
/// that inherit from \c TfRefBase.
///
/// For more information, see either the \ref refPtr_QuickStart "Quick Start"
/// example or read the \ref refPtr_DetailedDiscussion "detailed discussion".
///
template <class T>
class TfRefPtr {
    // Select the counter based on whether T supports unique changed listeners.
    typedef typename boost::mpl::if_c<
        Tf_SupportsUniqueChanged<T>::Value &&
        !boost::is_convertible<T*, TfSimpleRefBase*>::value,
        Tf_RefPtr_UniqueChangedCounter,
        Tf_RefPtr_Counter>::type _Counter;
    
public:
    /// Convenience type accessor to underlying type \c T for template code.
    typedef T DataType;


    template <class U> struct Rebind {
        typedef TfRefPtr<U> Type;
    };    

    /// Initialize pointer to nullptr.
    ///
    /// The default constructor leaves the pointer initialized to point to the
    /// NULL object. Attempts to use the \c -> operator will cause an abort
    /// until the pointer is given a value.
    TfRefPtr() : _refBase(nullptr) {
        Tf_RefPtrTracker_New(this, _GetObjectForTracking());
    }

    /// Initializes \c *this to point at \p p's object.
    ///
    /// Increments \p p's object's reference count.
    TfRefPtr(const TfRefPtr<T>& p) {
        _refBase.store( p._GetRefBase(), std::memory_order_relaxed );
        _AddRef();
        Tf_RefPtrTracker_New(this, _GetObjectForTracking());
    }

    /// Initializes \c *this to point at \p gp's object.
    ///
    /// Increments \p gp's object's reference count.
    template <template <class> class X, class U>
    inline TfRefPtr(const TfWeakPtrFacade<X, U>& p,
                    typename boost::enable_if<
                        boost::is_convertible<U*, T*>
                    >::type *dummy = 0);

    /// Transfer a raw pointer to a reference-counted pointer.
    ///
    /// The \c TfCreateRefPtr() function should only be used from within a
    /// static \c New() function (or similarly, a \c Clone() function) of a
    /// reference-counted class.  Reference-counted objects have their
    /// reference count initially set to one to account for the fact that a
    /// newly created object must always persist at least until its \c New()
    /// function returns.  Therefore, the transfer of the pointer returned by
    /// \c new into a reference pointer must \e not increase the reference
    /// count.  The transfer of the raw pointer returned by \c new into the
    /// object returned by \c New() is a "transfer of ownership" and does not
    /// represent an additional reference to the object.
    ///
    /// In summary, this code is wrong, and will return an object that can
    /// never be destroyed:
    ///
    /// \code
    ///     SimpleRefPtr Simple::New() {
    ///         return SimpleRefPtr(new Simple);      // legal, but leaks memory: beware!!
    ///     }
    /// \endcode
    ///
    /// The correct form is
    ///
    /// \code
    ///     SimpleRefPtr Simple::New() {
    ///         return TfCreateRefPtr(new Simple);
    ///     }
    /// \endcode
    ///
    /// Note also that a function which is essentially like \c New(),
    /// for example \c Clone(), would also want to use \c TfCreateRefPtr().
#if defined(doxygen)
    friend inline TfRefPtr TfCreateRefPtr(T*);
#else
    template <class U>
    friend inline TfRefPtr<U> TfCreateRefPtr(U*);
#endif

    /// Initializes to point at \c *ptr.
    ///
    /// Increments \c *ptr's reference count.  Note that newly constructed
    /// objects start with a reference count of one.  Therefore, you should \e
    /// NOT use this constructor (either implicitly or explicitly) from within
    /// a \c New() function.  Use \c TfCreateRefPtr() instead.
    template <class U>
    explicit TfRefPtr(
        U* ptr, typename std::enable_if<
            std::is_convertible<U*, T*>::value>::type *dummy = nullptr)
    {
        const TfRefBase *p = ptr;
        _refBase.store(const_cast<TfRefBase*>(p), std::memory_order_relaxed);
        _AddRef();
        Tf_RefPtrTracker_New(this, _GetObjectForTracking());
    }

    /// Implicit conversion from \a TfNullPtr to TfRefPtr.
    TfRefPtr(TfNullPtrType) : _refBase(nullptr)
    {
        Tf_RefPtrTracker_New(this, _GetObjectForTracking());
    }

    /// Implicit conversion from \a nullptr to TfRefPtr.
    TfRefPtr(std::nullptr_t) : _refBase(nullptr)
    {
        Tf_RefPtrTracker_New(this, _GetObjectForTracking());
    }

    /// Assigns pointer to point at \c p's object, and increments reference
    /// count.
    ///
    /// The object (if any) pointed at before the assignment has its
    /// reference count decremented, while the object newly pointed at
    /// has its reference count incremented.
    /// If the object previously pointed to now has nobody left to point at it,
    /// the object will typically be destroyed at this point.
    ///
    /// An assignment
    /// \code
    ///     ptr = TfNullPtr;
    /// \endcode
    ///
    /// can be used to make \c ptr "forget" where it is pointing; note
    /// however that this has an important side effect, since it
    /// decrements the reference count of the object previously pointed
    /// to by \c ptr, possibly triggering destruction of that object.
    TfRefPtr<T>& operator= (const TfRefPtr<T>& p) {
        //
        // It is quite possible for
        //   ptr = TfNullPtr;
        // to delete the space that ptr actually lives in (this happens
        // when you use a circular reference to keep an object alive).
        // To avoid a crash, we have to ensure that deletion of the object
        // is the last thing done in the assignment; so we use some
        // local variables to help us out.
        //

        Tf_RefPtrTracker_Assign(this, p._GetObjectForTracking(),
                                _GetObjectForTracking());

        const TfRefBase* tmp = _GetRefBase();
        _refBase.store( p._GetRefBase(), std::memory_order_relaxed );

        p._AddRef();            // first!
        _RemoveRef(tmp);        // second!
        return *this;
    }

    /// Decrements reference count of object being pointed to.
    ///
    /// If the reference count of the object (if any) that was just pointed at
    /// reaches zero, the object will typically be destroyed at this point.
    ~TfRefPtr() {
        Tf_RefPtrTracker_Delete(this, _GetObjectForTracking());
        _RemoveRef(_refBase);
    }

private:
    
    // Compile error if a U* cannot be assigned to a T*.
    template <class U>
    static void _CheckTypeAssignability() {
        T* unused = (U*)0;
        if (unused) unused = 0;
    }

    // Compile error if a T* and U* cannot be compared.
    template <class U>
    static void _CheckTypeComparability() {
        bool unused = ((T*)0 == (U*)0);
        if (unused) unused = false;
    }

public:
    
    /// Initializes to point at \c p's object, and increments reference count.
    ///
    /// This initialization is legal only if
    /// \code
    ///     U* uPtr;
    ///     T* tPtr = uPtr;
    /// \endcode
    /// is legal.
#if !defined(doxygen)
    template <class U>
#endif
    TfRefPtr(const TfRefPtr<U>& p) {
        _refBase.store(p._GetRefBase(), std::memory_order_relaxed);
        if (!boost::is_same<T,U>::value) {
            if (false)
                _CheckTypeAssignability<U>();
        }

        _AddRef();
        Tf_RefPtrTracker_New(this, _GetObjectForTracking());
    }

    /// Assigns pointer to point at \c p's object, and increments reference
    /// count.
    ///
    /// This assignment is legal only if
    /// \code
    ///     U* uPtr;
    ///     T* tPtr;
    ///     tPtr = uPtr;
    /// \endcode
    /// is legal.
#if !defined(doxygen)
    template <class U>
#endif
    TfRefPtr<T>& operator= (const TfRefPtr<U>& p) {
        if (!boost::is_same<T,U>::value) {
            if (false)
                _CheckTypeAssignability<U>();
        }

        Tf_RefPtrTracker_Assign(this,
                                reinterpret_cast<T*>(p._GetObjectForTracking()),
                                _GetObjectForTracking());
        const TfRefBase* oldptr = _GetRefBase();
        const TfRefBase* newptr = p._GetRefBase();
        _refBase.store( const_cast<TfRefBase*>(newptr),
                        std::memory_order_relaxed );
        p._AddRef();               // first!
        _RemoveRef(oldptr);        // second!
        return *this;
    }

    /// Returns true if \c *this and \c p point to the same object (or if they
    /// both point to NULL).
    ///
    /// The comparison is legal only if a \c T* and a \c U* are comparable.
#if !defined(doxygen)
    template <class U>
#endif
    bool operator== (const TfRefPtr<U>& p) const {
        if (false)
            _CheckTypeComparability<U>();

        return _GetRefBase() == p._GetRefBase();
    }

    /// Returns true if the address of the object pointed to by \c *this
    /// compares less than the address of the object pointed to by \p p.
    ///
    /// The comparison is legal only if a \c T* and a \c U* are comparable.
#if !defined(doxygen)
    template <class U>
#endif
    bool operator< (const TfRefPtr<U>& p) const {
        if (false)
            _CheckTypeComparability<U>();

        return _GetRefBase() < p._GetRefBase();
    }

#if !defined(doxygen)
    template <class U>
#endif
    bool operator> (const TfRefPtr<U>& p) const {
        if (false)
            _CheckTypeComparability<U>();

        return _GetRefBase() > p._GetRefBase();
    }

#if !defined(doxygen)
    template <class U>
#endif
    bool operator<= (const TfRefPtr<U>& p) const {
        if (false)
            _CheckTypeComparability<U>();

        return _GetRefBase() <= p._GetRefBase();
    }

#if !defined(doxygen)
    template <class U>
#endif
    bool operator>= (const TfRefPtr<U>& p) const {
        if (false)
            _CheckTypeComparability<U>();

        return _GetRefBase() >= p._GetRefBase();
    }

    /// Returns true if \c *this and \c p do not point to the same object.
    ///
    /// The comparison is legal only if a \c T* and a \c U* are comparable.
#if !defined(doxygen)
    template <class U>
#endif
    bool operator!= (const TfRefPtr<U>& p) const {
        if (false)
            _CheckTypeComparability<U>();

        return _GetRefBase() != p._GetRefBase();
    }

    /// Accessor to \c T's public members.
    T* operator ->() const {
        if (ARCH_UNLIKELY(!static_cast<void*>(_refBase)))
            TF_FATAL_ERROR("attempted member lookup on NULL %s",
                           ArchGetDemangled(typeid(TfRefPtr)).c_str());
        return static_cast<T*>(_GetRefBase());
    }

#if !defined(doxygen)
    using UnspecifiedBoolType = std::atomic<TfRefBase*> (TfRefPtr::*);
#endif

    /// True if the pointer points to an object.
    operator UnspecifiedBoolType() const {
        return static_cast<void*>(_refBase) ? &TfRefPtr::_refBase : NULL;
    }

    /// True if the pointer points to \c NULL.
    bool operator !() const {
        return _GetRefBase() == nullptr;
    }

    /// Swap this pointer with \a other.
    /// After this operation, this pointer will point to what \a other
    /// formerly pointed to, and \a other will point to what this pointer
    /// formerly pointed to.
    void swap(TfRefPtr &other) {
        Tf_RefPtrTracker_Assign(this, other._GetObjectForTracking(),
                                _GetObjectForTracking());
        Tf_RefPtrTracker_Assign(&other, _GetObjectForTracking(),
                                other._GetObjectForTracking());

        TfRefBase* tmp = _GetRefBase();
        _refBase.store( other._GetRefBase(), std::memory_order_relaxed);
        other._refBase.store( tmp, std::memory_order_relaxed);
    }

    /// Set this pointer to point to no object.
    /// Equivalent to assignment with TfNullPtr.
    void Reset() {
        *this = TfNullPtr;
    }        

private:
    std::atomic<TfRefBase*> _refBase;

    friend class TfHash;
    template <class U>
    friend inline size_t hash_value(const TfRefPtr<U>&);

    friend T *get_pointer(TfRefPtr const &p) {
        return static_cast<T *>(p._GetRefBase());
    }

    // Used to distinguish construction in TfCreateRefPtr.
    class _CreateRefPtr { };

    // private constructor, used by TfCreateRefPtr()
    TfRefPtr(T* ptr, _CreateRefPtr /* unused */)
        : _refBase(ptr)
    {
        /* reference count is NOT bumped */
        Tf_RefPtrTracker_FirstRef(this, _GetObjectForTracking());
        Tf_RefPtrTracker_New(this, _GetObjectForTracking());
    }

    // Hide confusing internals of actual C++ definition (e.g. DataType)
    // for doxygen output:

    /// Allows dynamic casting of a \c TfRefPtr.
    ///
    /// If it is legal to dynamically cast a \c T* to a \c D* , then
    /// the following is also legal:
    /// \code
    ///     TfRefPtr<T> tPtr = ... ;
    ///     TfRefPtr<D> dPtr;
    ///
    ///     if (!(dPtr = TfDynamic_cast< TfRefPtr<D> >(tPtr)))
    ///         ...;       // cast failed
    /// \endcode
    /// The runtime performance of this function is exactly the same
    /// as a \c dynamic_cast (i.e. one virtual function call). If the pointer
    /// being cast is NULL or does not point to an object of the requisite
    /// type, the result is a \c TfRefPtr pointing to NULL.
#if defined(doxygen)
    // Sanitized for documentation:
    template <class D>
    friend inline TfRef<D> TfDynamic_cast(const TfRefPtr<T>&);
#else
    template <class D, class B>
    friend TfRefPtr<typename D::DataType>
    TfDynamic_cast(const TfRefPtr<B>&);

    template <class D, class B>
    friend TfRefPtr<typename D::DataType>
    TfSafeDynamic_cast(const TfRefPtr<B>&);
#endif

    /// Allows static casting of a \c TfRefPtr.
    ///
    /// If it is legal to statically cast a \c T* to a \c D* , then
    /// the following is also legal:
    /// \code
    ///     TfRefPtr<T> tPtr = ... ;
    ///     TfRefPtr<D> dPtr;
    ///
    ///     dPtr = TfStatic_cast< TfRefPtr<D> >(tPtr);
    /// \endcode
    /// The runtime performance of this function is exactly the same
    /// as a regular \c TfRefPtr initialization, since the cost of
    /// the underlying \c static_cast is zero.  Of course, a \c TfDynamic_cast
    /// is preferred, assuming the underlying types are polymorphic
    /// (i.e. have virtual functions).
    ///
#if defined(doxygen)
    // Sanitized for documentation:
    template <class D>
    friend inline TfRefPtr<D> TfStatic_cast(const TfRefPtr<T>&);
#else
    template <class D, class B>
    friend TfRefPtr<typename D::DataType>
    TfStatic_cast(const TfRefPtr<B>&);

#endif

    /// Allows const casting of a \c TfRefPtr.
    ///
    /// The following is always legal:
    /// \code
    ///     TfRefPtr<const T> cPtr = ...;
    ///     TfRefPtr<T>       tPtr;
    ///
    ///     tPtr = TfConst_cast< TfRefPtr<T> >(cPtr);
    /// \endcode
    /// As with the C++ \c const_cast operator, use of this function is
    /// discouraged.
#if defined(doxygen)
    // Sanitized for documentation:
    template <class D>
    friend inline TfRefPtr<D> TfConst_cast(const TfRefPtr<const D>&);
#else
    template <class D>
    friend TfRefPtr<typename D::DataType>
    TfConst_cast(const TfRefPtr<const typename D::DataType>&);
#endif

    inline TfRefBase *_GetRefBase() const {
        return _refBase.load(std::memory_order_relaxed);
    }

    T* _GetData() const {
        return static_cast<T*>(_GetRefBase());
    }
    
    // This method is only used when calling the hook functions for
    // tracking.  We reinterpret_cast instead of static_cast so that
    // we don't need the definition of T.  However, if TfRefBase is
    // not the first base class of T then the resulting pointer may
    // not point to a T.  Nevertheless, it should be consistent to
    // all calls to the tracking functions.
    T* _GetObjectForTracking() const {
        return reinterpret_cast<T*>(_GetRefBase());
    }

    /// Call \c typeid on the object pointed to by a \c TfRefPtr.
    ///
    /// If \c ptr is a \c TfRefPtr, \c typeid(ptr) will return
    /// type information about the \c TfRefPtr.  To access type
    /// information about the object pointed to by a \c TfRefPtr,
    /// one can use \c TfTypeid.

    template <class U>
    friend const std::type_info& TfTypeid(const TfRefPtr<U>& ptr);

    void _AddRef() const {
        _Counter::AddRef(_GetRefBase(), TfRefBase::_uniqueChangedListener);
    }

    void _RemoveRef(const TfRefBase* ptr) const {
        if (_Counter::RemoveRef(ptr, TfRefBase::_uniqueChangedListener)) {
            Tf_RefPtrTracker_LastRef(this,
                reinterpret_cast<T*>(const_cast<TfRefBase*>(ptr)));
            delete ptr;
        }
    }

#if ! defined(doxygen)
    // doxygen is very confused by this. It declares all TfRefPtrs
    // to be friends.
    template <class U> friend class TfRefPtr;
    template <class U> friend class TfWeakPtr;
    friend class Tf_Remnant;

    template <class U>
    friend TfRefPtr<U> TfCreateRefPtrFromProtectedWeakPtr(TfWeakPtr<U> const &);
#endif
    friend class TfWeakBase;
};

#if !defined(doxygen)

//
// nullptr comparisons
//
// These are provided to avoid ambiguous overloads due to
// TfWeakPtrFacade::Derived comparisons with TfRefPtr.
//

template <class T>
inline bool operator== (const TfRefPtr<T> &p, std::nullptr_t)
{
    return not p;
}
template <class T>
inline bool operator== (std::nullptr_t, const TfRefPtr<T> &p)
{
    return not p;
}

template <class T>
inline bool operator!= (const TfRefPtr<T> &p, std::nullptr_t)
{
    return not (p == nullptr);
}
template <class T>
inline bool operator!= (std::nullptr_t, const TfRefPtr<T> &p)
{
    return not (nullptr == p);
}

template <class T>
inline bool operator< (const TfRefPtr<T> &p, std::nullptr_t)
{
    return std::less<const TfRefBase *>()(get_pointer(p), nullptr);
}
template <class T>
inline bool operator< (std::nullptr_t, const TfRefPtr<T> &p)
{
    return std::less<const TfRefBase *>()(nullptr, get_pointer(p));
}

template <class T>
inline bool operator<= (const TfRefPtr<T> &p, std::nullptr_t)
{
    return not (nullptr < p);
}
template <class T>
inline bool operator<= (std::nullptr_t, const TfRefPtr<T> &p)
{
    return not (p < nullptr);
}

template <class T>
inline bool operator> (const TfRefPtr<T> &p, std::nullptr_t)
{
    return nullptr < p;
}
template <class T>
inline bool operator> (std::nullptr_t, const TfRefPtr<T> &p)
{
    return p < nullptr;
}

template <class T>
inline bool operator>= (const TfRefPtr<T> &p, std::nullptr_t)
{
    return not (p < nullptr);
}
template <class T>
inline bool operator>= (std::nullptr_t, const TfRefPtr<T> &p)
{
    return not (nullptr < p);
}


template <typename T>
inline TfRefPtr<T> TfCreateRefPtr(T* ptr) {
    return TfRefPtr<T>(ptr, typename TfRefPtr<T>::_CreateRefPtr());
}

template <class T>
const std::type_info&
TfTypeid(const TfRefPtr<T>& ptr)
{
    if (ARCH_UNLIKELY(!ptr._GetRefBase()))
        TF_FATAL_ERROR("called TfTypeid on NULL TfRefPtr");

    return typeid(*ptr._GetData());
}

template <class D, class T>
inline
TfRefPtr<typename D::DataType>
TfDynamic_cast(const TfRefPtr<T>& ptr)
{
    typedef TfRefPtr<typename D::DataType> RefPtr;
    return RefPtr(dynamic_cast<typename D::DataType*>(ptr._GetData()));
}

template <class D, class T>
inline
TfRefPtr<typename D::DataType>
TfSafeDynamic_cast(const TfRefPtr<T>& ptr)
{
    typedef TfRefPtr<typename D::DataType> RefPtr;
    return RefPtr(TfSafeDynamic_cast<typename D::DataType*>(ptr._GetData()));
}

template <class D, class T>
inline
TfRefPtr<typename D::DataType>
TfStatic_cast(const TfRefPtr<T>& ptr)
{
    typedef TfRefPtr<typename D::DataType> RefPtr;
    return RefPtr(static_cast<typename D::DataType*>(ptr._GetData()));
}

template <class T>
inline
TfRefPtr<typename T::DataType>
TfConst_cast(const TfRefPtr<const typename T::DataType>& ptr)
{
    // this ugly cast allows TfConst_cast to work without requiring
    // a definition for T.
    typedef TfRefPtr<typename T::DataType> NonConstRefPtr;
    return *((NonConstRefPtr*)(&ptr));
}

// Specialization: prevent construction of a TfRefPtr<TfRefBase>.

template <>
class TfRefPtr<TfRefBase> {
private:
    TfRefPtr<TfRefBase>() {
    }
};

template <>
class TfRefPtr<const TfRefBase> {
private:
    TfRefPtr<const TfRefBase>() {
    }
};

template <class T>
struct TfTypeFunctions<TfRefPtr<T> > {
    static T* GetRawPtr(const TfRefPtr<T>& t) {
        return t.operator-> ();
    }

    static TfRefPtr<T> ConstructFromRawPtr(T* ptr) {
        return TfRefPtr<T>(ptr);
    }
    
    static bool IsNull(const TfRefPtr<T>& t) {
        return !t;
    }

    static void Class_Object_MUST_Be_Passed_By_Address() { }
    static void Class_Object_MUST_Not_Be_Const() { }
};

template <class T>
struct TfTypeFunctions<TfRefPtr<const T> > {
    static const T* GetRawPtr(const TfRefPtr<const T>& t) {
        return t.operator-> ();
    }

    static TfRefPtr<const T> ConstructFromRawPtr(T* ptr) {
        return TfRefPtr<const T>(ptr);
    }

    static bool IsNull(const TfRefPtr<const T>& t) {
        return !t;
    }

    static void Class_Object_MUST_Be_Passed_By_Address() { }
};

#endif

#if !defined(doxygen)

namespace boost {

template<typename T>
T *
get_pointer(TfRefPtr<T> const& p)
{
    return get_pointer(p);
}

}

// Extend boost::hash to support TfRefPtr.
template <class T>
inline size_t
hash_value(const TfRefPtr<T>& ptr)
{
    // Make the boost::hash type depend on T so that we don't have to always
    // include boost/functional/hash.hpp in this header for the definition of
    // boost::hash.
    auto refBase = ptr._GetRefBase();
    return boost::hash<decltype(refBase)>()(refBase);
}

#endif // !doxygen

#define TF_SUPPORTS_REFPTR(T)   boost::is_base_of<TfRefBase, T >::value

<<<<<<< HEAD
#if defined(ARCH_COMPILER_MSVC) 
// There is a bug in the compiler which means we have to provide this
// implementation. See here for more information:
// https://connect.microsoft.com/VisualStudio/Feedback/Details/2852624

#define TF_REFPTR_CONST_VOLATILE_GET(x)                                       \
        namespace boost                                                       \
        {                                                                     \
            template<>                                                        \
            const volatile x*                                                 \
                get_pointer(const volatile x* p)                              \
            {                                                                 \
                return p;                                                     \
            }                                                                 \
        }
#else
#define TF_REFPTR_CONST_VOLATILE_GET(x)
#endif

=======
>>>>>>> a6e4cf53
#endif<|MERGE_RESOLUTION|>--- conflicted
+++ resolved
@@ -1255,7 +1255,6 @@
 
 #define TF_SUPPORTS_REFPTR(T)   boost::is_base_of<TfRefBase, T >::value
 
-<<<<<<< HEAD
 #if defined(ARCH_COMPILER_MSVC) 
 // There is a bug in the compiler which means we have to provide this
 // implementation. See here for more information:
@@ -1275,6 +1274,4 @@
 #define TF_REFPTR_CONST_VOLATILE_GET(x)
 #endif
 
-=======
->>>>>>> a6e4cf53
 #endif