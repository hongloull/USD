--- conflicted
+++ resolved
@@ -15,10 +15,7 @@
     PUBLIC_HEADERS
         api.h
         trace.h
-<<<<<<< HEAD
-=======
 
     CPPFILES
         ${MODULE_ENTRYPOINT_CPP}
->>>>>>> cd7567a3
 )