//
// Copyright 2016 Pixar
//
// Licensed under the Apache License, Version 2.0 (the "Apache License")
// with the following modification; you may not use this file except in
// compliance with the Apache License and the following modification to it:
// Section 6. Trademarks. is deleted and replaced with:
//
// 6. Trademarks. This License does not grant permission to use the trade
//    names, trademarks, service marks, or product names of the Licensor
//    and its affiliates, except as required to comply with Section 4(c) of
//    the License and to reproduce the content of the NOTICE file.
//
// You may obtain a copy of the Apache License at
//
//     http://www.apache.org/licenses/LICENSE-2.0
//
// Unless required by applicable law or agreed to in writing, software
// distributed under the Apache License with the above modification is
// distributed on an "AS IS" BASIS, WITHOUT WARRANTIES OR CONDITIONS OF ANY
// KIND, either express or implied. See the Apache License for the specific
// language governing permissions and limitations under the Apache License.
//
#ifndef PLUG_PLUGIN_H
#define PLUG_PLUGIN_H

#include "pxr/base/plug/api.h"

#include "pxr/base/js/types.h"
#include "pxr/base/tf/declarePtrs.h"
#include "pxr/base/tf/refPtr.h"
#include "pxr/base/tf/weakPtr.h"

#include <boost/noncopyable.hpp>
#include <atomic>
#include <string>
#include <utility>
#include <vector>

TF_DECLARE_WEAK_AND_REF_PTRS(PlugPlugin);

class TfType;

/// \class PlugPlugin
///
/// Defines an interface to registered plugins.
///
/// Plugins are registered using the interfaces in \c PlugRegistry.
///
/// For each registered plugin, there is an instance of
/// \c PlugPlugin which can be used to load and unload
/// the plugin and to retrieve information about the
/// classes implemented by the plugin.
///
<<<<<<< HEAD

class PlugPlugin : public TfRefBase, public TfWeakBase {
=======
class PLUG_API PlugPlugin : public TfRefBase, public TfWeakBase {
>>>>>>> a6e4cf53
public:
	PLUG_API virtual ~PlugPlugin();

    /// Loads the plugin.
    /// This is a noop if the plugin is already loaded.
	PLUG_API bool Load();

    /// Returns \c true if the plugin is currently loaded.  Resource
    /// plugins always report as loaded.
	PLUG_API bool IsLoaded() const;

    /// Returns \c true if the plugin is a python module.
	PLUG_API bool IsPythonModule() const;

    /// Returns \c true if the plugin is resource-only.
	PLUG_API bool IsResource() const;

    /// Returns the dictionary containing meta-data for the plugin.
	PLUG_API JsObject GetMetadata();

    /// Returns the metdata sub-dictionary for a particular type.
	PLUG_API JsObject GetMetadataForType(const TfType &type);

    /// Returns the dictionary containing the dependencies for the plugin.
	PLUG_API JsObject GetDependencies();

    /// Returns true if \p type is declared by this plugin. 
    /// If \p includeSubclasses is specified, also returns true if any 
    /// subclasses of \p type have been declared.
	PLUG_API bool DeclaresType(const TfType& type, bool includeSubclasses = false) const;

    /// Returns the plugin's name.
    std::string const &GetName() const {
        return _name;
    }

    /// Returns the plugin's filesystem path.
    std::string const &GetPath() const {
        return _path;
    }

    /// Returns the plugin's resources filesystem path.
    std::string const &GetResourcePath() const {
        return _resourcePath;
    }

    /// Build a plugin resource path by returing a given absolute path or
    /// combining the plugin's resource path with a given relative path.
	PLUG_API std::string MakeResourcePath(const std::string& path) const;

    /// Find a plugin resource by absolute or relative path optionally
    /// verifying that file exists.  If verification fails an empty path
    /// is returned.  Relative paths are relative to the plugin's resource
    /// path.
<<<<<<< HEAD
	PLUG_API std::string FindResource(const std::string& path, bool verify = true) const;
=======
    std::string FindPluginResource(const std::string& path, bool verify = true) const;
>>>>>>> a6e4cf53

private:
    enum _Type { LibraryType, PythonType, ResourceType };

    // Private ctor, plugins are constructed only by PlugRegistry.
    PLUG_LOCAL
    PlugPlugin(const std::string & path,
               const std::string & name,
               const std::string & resourcePath,
               const JsObject & plugInfo,
               _Type type);

    PLUG_LOCAL
    static PlugPluginPtr _GetPluginForType(const TfType & type);

    PLUG_LOCAL
    static void _RegisterAllPlugins();
    PLUG_LOCAL
    static PlugPluginPtr _GetPluginWithAddress(void* address);
    PLUG_LOCAL
    static PlugPluginPtr _GetPluginWithPath(const std::string& path);
    PLUG_LOCAL
    static PlugPluginPtrVector _GetAllPlugins();

    PLUG_LOCAL
    static std::pair<PlugPluginPtr, bool> 
    _NewDynamicLibraryPlugin(const std::string & path,
                             const std::string & name,
                             const std::string & dsoPath,
                             const std::string & resourcePath,
                             const JsObject & plugInfo);

    PLUG_LOCAL
    static std::pair<PlugPluginPtr, bool> 
    _NewPythonModulePlugin(const std::string & path,
                           const std::string & name,
                           const std::string & resourcePath,
                           const JsObject & plugInfo);

    PLUG_LOCAL
    static std::pair<PlugPluginPtr, bool> 
    _NewResourcePlugin(const std::string & path,
                       const std::string & name,
                       const std::string & resourcePath,
                       const JsObject & plugInfo);

    PLUG_LOCAL
    bool _Load();

    PLUG_LOCAL
    void _DeclareAliases( TfType t, const JsObject & metadata );
    PLUG_LOCAL
    void _DeclareTypes();
    PLUG_LOCAL
    void _DeclareType(const std::string &name, const JsObject &dict);
    PLUG_LOCAL
    static void _DefineType( TfType t );

    struct _SeenPlugins;
    PLUG_LOCAL
    bool _LoadWithDependents(_SeenPlugins * seenPlugins);

    PLUG_LOCAL
    static void _UpdatePluginMaps( const TfType & baseType );

private:
    std::string _name;
    std::string _path;
    std::string _resourcePath;
    JsObject _dict;
    void *_handle;      // the handle returned by ArchOpenLibrary() is a void*
    std::atomic<bool> _isLoaded;
    _Type _type;

    friend class PlugRegistry;
    friend class PlugThisPlugin;
};

/// \class PlugThisPlugin
///
/// An object that refers to the plugin it's in.
///
/// If you have a plugin that wants access to its own plugInfo metadata
/// (especially its resources) then make a \b static instance of this
/// variable somewhere in the plugin's code.  It can be a static global,
/// a static variable in a function, a static member of a class defined
/// in the plugin, or a member of any of those.  It must not be allocated
/// on the stack or the heap or \c Get() will return \c NULL.
///
class PlugThisPlugin : boost::noncopyable {
public:
    PLUG_API PlugThisPlugin();
    PLUG_API ~PlugThisPlugin();

    /// Returns the plugin or \c NULL if not found.
    const PlugPluginPtr& Get() const
    {
        return _plugin;
    }

private:
    PlugPluginPtr _plugin;
};

/// Find a plugin's resource by absolute or relative path optionally
/// verifying that file exists.  If \c plugin is \c NULL or verification
/// fails an empty path is returned.  Relative paths are relative to the
/// plugin's resource path.
PLUG_API
std::string
PlugFindPluginResource(const PlugPluginPtr& plugin,
                       const std::string& path, bool verify = true);

/// Find a plugin's resource by absolute or relative path optionally
/// verifying that file exists.  If \c plugin.Get() is \c NULL or
/// verification fails an empty path is returned.  Relative paths are
/// relative to the plugin's resource path.
PLUG_API
std::string
PlugFindPluginResource(const PlugThisPlugin& plugin,
                       const std::string& path, bool verify = true);

#endif // PLUG_PLUGIN_H<|MERGE_RESOLUTION|>--- conflicted
+++ resolved
@@ -52,12 +52,7 @@
 /// the plugin and to retrieve information about the
 /// classes implemented by the plugin.
 ///
-<<<<<<< HEAD
-
 class PlugPlugin : public TfRefBase, public TfWeakBase {
-=======
-class PLUG_API PlugPlugin : public TfRefBase, public TfWeakBase {
->>>>>>> a6e4cf53
 public:
 	PLUG_API virtual ~PlugPlugin();
 
@@ -112,11 +107,7 @@
     /// verifying that file exists.  If verification fails an empty path
     /// is returned.  Relative paths are relative to the plugin's resource
     /// path.
-<<<<<<< HEAD
-	PLUG_API std::string FindResource(const std::string& path, bool verify = true) const;
-=======
-    std::string FindPluginResource(const std::string& path, bool verify = true) const;
->>>>>>> a6e4cf53
+    PLUG_API std::string FindPluginResource(const std::string& path, bool verify = true) const;
 
 private:
     enum _Type { LibraryType, PythonType, ResourceType };
