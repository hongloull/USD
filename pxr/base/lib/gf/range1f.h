//
// Copyright 2016 Pixar
//
// Licensed under the Apache License, Version 2.0 (the "Apache License")
// with the following modification; you may not use this file except in
// compliance with the Apache License and the following modification to it:
// Section 6. Trademarks. is deleted and replaced with:
//
// 6. Trademarks. This License does not grant permission to use the trade
//    names, trademarks, service marks, or product names of the Licensor
//    and its affiliates, except as required to comply with Section 4(c) of
//    the License and to reproduce the content of the NOTICE file.
//
// You may obtain a copy of the Apache License at
//
//     http://www.apache.org/licenses/LICENSE-2.0
//
// Unless required by applicable law or agreed to in writing, software
// distributed under the Apache License with the above modification is
// distributed on an "AS IS" BASIS, WITHOUT WARRANTIES OR CONDITIONS OF ANY
// KIND, either express or implied. See the Apache License for the specific
// language governing permissions and limitations under the Apache License.
//
////////////////////////////////////////////////////////////////////////
// This file is generated by a script.  Do not edit directly.  Edit the
// range.template.h file to make changes.

#ifndef GF_RANGE1F_H
#define GF_RANGE1F_H

/// \file gf/range1f.h
/// \ingroup group_gf_BasicGeometry

#include "pxr/base/gf/traits.h"
#include "pxr/base/gf/api.h"

#include <boost/functional/hash.hpp>

#include <cfloat>
#include <cstddef>
#include <iosfwd>

class GfRange1d;
class GfRange1f;

template <>
struct GfIsGfRange<class GfRange1f> { static const bool value = true; };

/// \class GfRange1f
/// \ingroup group_gf_BasicGeometry
///
/// Basic type: 1-dimensional floating point range.
///
/// This class represents a 1-dimensional range (or interval) All
/// operations are component-wise and conform to interval mathematics. An
/// empty range is one where max < min.
/// The default empty is [FLT_MAX,-FLT_MAX]
class GfRange1f
{
public:

    /// Helper typedef.
    typedef float MinMaxType;

    static const size_t dimension = 1;
    typedef MinMaxType ScalarType;

    /// Sets the range to an empty interval
    // TODO check whether this can be deprecated.
    void inline SetEmpty() {
	_min =  FLT_MAX;
	_max = -FLT_MAX;
    }

    /// The default constructor creates an empty range.
    GfRange1f() {
        SetEmpty();
    }

    /// This constructor initializes the minimum and maximum points.
    GfRange1f(float min, float max)
        : _min(min), _max(max)
    {
    }

    /// Returns the minimum value of the range.
    float GetMin() const { return _min; }

    /// Returns the maximum value of the range.
    float GetMax() const { return _max; }

    /// Returns the size of the range.
    float GetSize() const { return _max - _min; }

    /// Sets the minimum value of the range.
    void SetMin(float min) { _min = min; }

    /// Sets the maximum value of the range.
    void SetMax(float max) { _max = max; }

    /// Returns whether the range is empty (max < min).
    bool IsEmpty() const {
        return _min > _max;
    }

    /// Modifies the range if necessary to surround the given value.
    /// \deprecated Use UnionWith() instead.
    void ExtendBy(float point) { UnionWith(point); }

    /// Modifies the range if necessary to surround the given range.
    /// \deprecated Use UnionWith() instead.
    void ExtendBy(const GfRange1f &range) { UnionWith(range); }

    /// Returns true if the \p point is located inside the range. As with all
    /// operations of this type, the range is assumed to include its extrema.
    bool Contains(float point) const {
        return (point >= _min && point <= _max);
    }

    /// Returns true if the \p range is located entirely inside the range. As
    /// with all operations of this type, the ranges are assumed to include
    /// their extrema.
    bool Contains(const GfRange1f &range) const {
        return Contains(range._min) && Contains(range._max);
    }

    /// Returns true if the \p point is located inside the range. As with all
    /// operations of this type, the range is assumed to include its extrema.
    /// \deprecated Use Contains() instead.
    bool IsInside(float point) const {
        return Contains(point);
    }

    /// Returns true if the \p range is located entirely inside the range. As
    /// with all operations of this type, the ranges are assumed to include
    /// their extrema.
    /// \deprecated Use Contains() instead.
    bool IsInside(const GfRange1f &range) const {
        return Contains(range);
    }

    /// Returns true if the \p range is located entirely outside the range. As
    /// with all operations of this type, the ranges are assumed to include
    /// their extrema.
    bool IsOutside(const GfRange1f &range) const {
        return (range._max < _min || range._min > _max);
    }

    /// Returns the smallest \c GfRange1f which contains both \p a and \p b.
    static GfRange1f GetUnion(const GfRange1f &a, const GfRange1f &b) {
        GfRange1f res = a;
        _FindMin(res._min,b._min);
        _FindMax(res._max,b._max);
        return res;
    }

    /// Extend \p this to include \p b.
    const GfRange1f &UnionWith(const GfRange1f &b) {
        _FindMin(_min,b._min);
        _FindMax(_max,b._max);
        return *this;
    }

    /// Extend \p this to include \p b.
    const GfRange1f &UnionWith(float b) {
        _FindMin(_min,b);
        _FindMax(_max,b);
        return *this;
    }

    /// Returns the smallest \c GfRange1f which contains both \p a and \p b
    /// \deprecated Use GetUnion() instead.
    static GfRange1f Union(const GfRange1f &a, const GfRange1f &b) {
        return GetUnion(a, b);
    }

    /// Extend \p this to include \p b.
    /// \deprecated Use UnionWith() instead.
    const GfRange1f &Union(const GfRange1f &b) {
        return UnionWith(b);
    }

    /// Extend \p this to include \p b.
    /// \deprecated Use UnionWith() instead.
    const GfRange1f &Union(float b) {
        return UnionWith(b);
    }

    /// Returns a \c GfRange1f that describes the intersection of \p a and \p b.
    static GfRange1f GetIntersection(const GfRange1f &a, const GfRange1f &b) {
        GfRange1f res = a;
        _FindMax(res._min,b._min);
        _FindMin(res._max,b._max);
        return res;
    }

    /// Returns a \c GfRange1f that describes the intersection of \p a and \p b.
    /// \deprecated Use GetIntersection() instead.
    static GfRange1f Intersection(const GfRange1f &a, const GfRange1f &b) {
        return GetIntersection(a, b);
    }

    /// Modifies this range to hold its intersection with \p b and returns the
    /// result
    const GfRange1f &IntersectWith(const GfRange1f &b) {
        _FindMax(_min,b._min);
        _FindMin(_max,b._max);
        return *this;
    }

    /// Modifies this range to hold its intersection with \p b and returns the
    /// result.
    /// \deprecated Use IntersectWith() instead.
    const GfRange1f &Intersection(const GfRange1f &b) {
        return IntersectWith(b);
    }

    /// unary sum.
    GfRange1f operator +=(const GfRange1f &b) {
        _min += b._min;
        _max += b._max;
        return *this;
    }

    /// unary difference.
    GfRange1f operator -=(const GfRange1f &b) {
        _min -= b._max;
        _max -= b._min;
        return *this;
    }

    /// unary multiply.
    GfRange1f operator *=(double m) {
        if (m > 0) {
            _min *= m;
            _max *= m;
        } else {
            float tmp = _min;
            _min = _max * m;
            _max = tmp * m;
        }
        return *this;
    }

    /// unary division.
    GfRange1f operator /=(double m) {
        return *this *= (1.0 / m);
    }

    /// binary sum.
    GfRange1f operator +(const GfRange1f &b) const {
        return GfRange1f(_min + b._min, _max + b._max);
    }


    /// binary difference.
    GfRange1f operator -(const GfRange1f &b) const {
        return GfRange1f(_min - b._max, _max - b._min);
    }

    /// scalar multiply.
    friend GfRange1f operator *(double m, const GfRange1f &r) {
        return (m > 0 ? 
            GfRange1f(r._min*m, r._max*m) : 
            GfRange1f(r._max*m, r._min*m));
    }

    /// scalar multiply.
    friend GfRange1f operator *(const GfRange1f &r, double m) {
        return (m > 0 ? 
            GfRange1f(r._min*m, r._max*m) : 
            GfRange1f(r._max*m, r._min*m));
    }

    /// scalar divide.
    friend GfRange1f operator /(const GfRange1f &r, double m) {
        return r * (1.0 / m);
    }

    /// hash.
    friend inline size_t hash_value(const GfRange1f &r) {
        size_t h = 0;
        boost::hash_combine(h, r._min);
        boost::hash_combine(h, r._max);
        return h;
    }

    /// The min and max points must match exactly for equality.
    bool operator ==(const GfRange1f &b) const {
        return (_min == b._min && _max == b._max);
    }

    bool operator !=(const GfRange1f &b) const {
        return !(*this == b);
    }

<<<<<<< HEAD
    //! Compare this range to a GfRange1d.
    //
    // The values must match exactly and it does exactly what you
    // might expect when comparing float and double values.
    GF_API inline bool operator ==(const GfRange1d& other) const;
    GF_API inline bool operator !=(const GfRange1d& other) const;

    //! Compute the squared distance from a point to the range.
    GF_API
=======
    /// Compare this range to a GfRange1d.
    ///
    /// The values must match exactly and it does exactly what you might
    /// expect when comparing float and double values.
    inline bool operator ==(const GfRange1d& other) const;
    inline bool operator !=(const GfRange1d& other) const;

    /// Compute the squared distance from a point to the range.
>>>>>>> a6e4cf53
    double GetDistanceSquared(float p) const;


  private:
    /// Minimum and maximum points.
    float _min, _max;

    /// Extends minimum point if necessary to contain given point.
    static void _FindMin(float &dest, float point) {
        if (point < dest) dest = point;
    }

    /// Extends maximum point if necessary to contain given point.
    static void _FindMax(float &dest, float point) {
        if (point > dest) dest = point;
    }
};

/// Output a GfRange1f.
/// \ingroup group_gf_DebuggingOutput
GF_API std::ostream& operator<<(std::ostream &, GfRange1f const &);

#include "pxr/base/gf/range1d.h"

inline bool
GfRange1f::operator ==(const GfRange1d& other) const {
    return _min == float(other.GetMin()) &&
           _max == float(other.GetMax());
}

inline bool
GfRange1f::operator !=(const GfRange1d& other) const {
    return !(*this == other);
}


#endif // GF_RANGE1F_H<|MERGE_RESOLUTION|>--- conflicted
+++ resolved
@@ -294,26 +294,15 @@
         return !(*this == b);
     }
 
-<<<<<<< HEAD
-    //! Compare this range to a GfRange1d.
-    //
-    // The values must match exactly and it does exactly what you
-    // might expect when comparing float and double values.
-    GF_API inline bool operator ==(const GfRange1d& other) const;
-    GF_API inline bool operator !=(const GfRange1d& other) const;
-
-    //! Compute the squared distance from a point to the range.
-    GF_API
-=======
     /// Compare this range to a GfRange1d.
     ///
     /// The values must match exactly and it does exactly what you might
     /// expect when comparing float and double values.
-    inline bool operator ==(const GfRange1d& other) const;
-    inline bool operator !=(const GfRange1d& other) const;
+    GF_API inline bool operator ==(const GfRange1d& other) const;
+    GF_API inline bool operator !=(const GfRange1d& other) const;
 
     /// Compute the squared distance from a point to the range.
->>>>>>> a6e4cf53
+    GF_API
     double GetDistanceSquared(float p) const;
 
 
