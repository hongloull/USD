//
// Copyright 2016 Pixar
//
// Licensed under the Apache License, Version 2.0 (the "Apache License")
// with the following modification; you may not use this file except in
// compliance with the Apache License and the following modification to it:
// Section 6. Trademarks. is deleted and replaced with:
//
// 6. Trademarks. This License does not grant permission to use the trade
//    names, trademarks, service marks, or product names of the Licensor
//    and its affiliates, except as required to comply with Section 4(c) of
//    the License and to reproduce the content of the NOTICE file.
//
// You may obtain a copy of the Apache License at
//
//     http://www.apache.org/licenses/LICENSE-2.0
//
// Unless required by applicable law or agreed to in writing, software
// distributed under the Apache License with the above modification is
// distributed on an "AS IS" BASIS, WITHOUT WARRANTIES OR CONDITIONS OF ANY
// KIND, either express or implied. See the Apache License for the specific
// language governing permissions and limitations under the Apache License.
//
#ifndef ARCH_HASH_H
#define ARCH_HASH_H

/// \file arch/hash.h
/// Hash functions.

#include "pxr/base/arch/inttypes.h"
#include "pxr/base/arch/api.h"

/// Hash \a len bytes of \a data.
///
/// To compute a hash value for data that is not contiguous in memory, iterate
/// over all the contiguous blocks of memory and accumulate the hash value by
/// passing it on as \p seed.  Note that this is *not* equivalent to hashing the
/// contiguous pieces as a whole.  Support for that may be added in future.
///
ARCH_API uint32_t ArchHash(const char *data, size_t len);
<<<<<<< HEAD
=======
/// \overload
>>>>>>> cd7567a3
ARCH_API uint32_t ArchHash(const char *data, size_t len, uint32_t seed);

/// Hash \a len bytes of \a data.
///
/// To compute a hash value for data that is not contiguous in memory, iterate
/// over all the contiguous blocks of memory and accumulate the hash value by
/// passing it on as \p seed.  Note that this is *not* equivalent to hashing the
/// contiguous pieces as a whole.  Support for that may be added in future.
///
ARCH_API uint64_t ArchHash64(const char *data, size_t len);
/// \overload
ARCH_API uint64_t ArchHash64(const char *data, size_t len, uint64_t seed);

#endif // ARCH_HASH_H<|MERGE_RESOLUTION|>--- conflicted
+++ resolved
@@ -38,10 +38,7 @@
 /// contiguous pieces as a whole.  Support for that may be added in future.
 ///
 ARCH_API uint32_t ArchHash(const char *data, size_t len);
-<<<<<<< HEAD
-=======
 /// \overload
->>>>>>> cd7567a3
 ARCH_API uint32_t ArchHash(const char *data, size_t len, uint32_t seed);
 
 /// Hash \a len bytes of \a data.
