--- conflicted
+++ resolved
@@ -38,17 +38,8 @@
 #include <math.h>
 #endif
 
-<<<<<<< HEAD
-#include <cmath>
-
-/*!
- * \brief This is the smallest value e such that 1+e^2 == 1, using floats.
- * \ingroup group_arch_Math
- */
-=======
 /// \addtogroup group_arch_Math
 ///@{
->>>>>>> a6e4cf53
 
 #if defined (ARCH_CPU_INTEL) || defined(doxygen)
 
@@ -111,29 +102,15 @@
 
 #if defined(ARCH_OS_LINUX) || defined(doxygen)
 
-<<<<<<< HEAD
-/*!
- * \brief Computes the sine and cosine of the specified value as a float.
- * \ingroup group_arch_Math
- */
+/// Computes the sine and cosine of the specified value as a float.
 inline void ArchSinCosf(float v, float *s, float *c) { 
 	sincosf(v, s, c); 
 }
 
-/*!
- * \brief Computes the sine and cosine of the specified value as a double.
- * \ingroup group_arch_Math
- */
+/// Computes the sine and cosine of the specified value as a double.
 inline void ArchSinCos(double v, double *s, double *c) { 
 	sincos(v, s, c); 
 }
-=======
-/// Computes the sine and cosine of the specified value as a float.
-inline void ArchSinCosf(float v, float *s, float *c) { sincosf(v, s, c); }
-
-/// Computes the sine and cosine of the specified value as a double.
-inline void ArchSinCos(double v, double *s, double *c) { sincos(v, s, c); }
->>>>>>> a6e4cf53
 
 #elif defined(ARCH_OS_DARWIN) || defined(ARCH_OS_WINDOWS)
 
