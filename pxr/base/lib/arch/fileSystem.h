--- conflicted
+++ resolved
@@ -50,6 +50,8 @@
 #include <io.h>
 #endif
 
+/// \addtogroup group_arch_SystemFunctions
+///@{
 #if !defined(ARCH_OS_WINDOWS)
 #ifdef _POSIX_VERSION
 #include <limits.h>                     /* for PATH_MAX */
@@ -64,13 +66,15 @@
     #define ARCH_GLOB_DEFAULT   0
 #endif
 
-<<<<<<< HEAD
 /*!
  * \file fileSystem.h
  * \brief Architecture dependent file system access
  * \ingroup group_arch_SystemFunctions
  */
 
+/// Return the length of a file in bytes.
+///
+/// Returns -1 if the file cannot be opened/read.
 #ifndef ARCH_PATH_MAX
 #ifdef _POSIX_VERSION
 #define ARCH_PATH_MAX _POSIX_PATH_MAX
@@ -175,129 +179,103 @@
 ARCH_API int64_t ArchGetFileLength(const char* fileName);
 ARCH_API int64_t ArchGetFileLength(FILE *file);
 
-/*!
- * \brief Returns true if the data in \c stat struct \p st indicates that the
- * target file or directory is writable.
- *
- * This returns true if the struct pointer is valid, and the stat indicates
- * the target is writable by the effective user, effective group, or all
- * users.
- */
+/// Returns true if the data in \c stat struct \p st indicates that the target
+/// file or directory is writable.
+///
+/// This returns true if the struct pointer is valid, and the stat indicates
+/// the target is writable by the effective user, effective group, or all
+/// users.
 ARCH_API bool ArchStatIsWritable(const struct stat *st);
 
-/*!
- * \brief Returns the modification time (mtime) in seconds from the stat struct.
- * \ingroup group_arch_SystemFunctions
- *
- * This function returns the modification time with as much precision as is
- * available in the stat structure for the current platform.
- */
+/// Returns the modification time (mtime) in seconds from the stat struct.
+///
+/// This function returns the modification time with as much precision as is
+/// available in the stat structure for the current platform.
 ARCH_API double ArchGetModificationTime(const struct stat& st);
 
-/*!
- * \brief Returns the access time (atime) in seconds from the stat struct.
- * \ingroup group_arch_SystemFunctions
- *
- * This function returns the access time with as much precision as is
- * available in the stat structure for the current platform.
- */
+/// Returns the access time (atime) in seconds from the stat struct.
+///
+/// This function returns the access time with as much precision as is
+/// available in the stat structure for the current platform.
 ARCH_API double ArchGetAccessTime(const struct stat& st);
 
-/*!
- * \brief Returns the status change time (ctime) in seconds from the stat struct.
- * \ingroup group_arch_SystemFunctions
- *
- * This function returns the status change time with as much precision as is
- * available in the stat structure for the current platform.
- */
+/// Returns the status change time (ctime) in seconds from the stat struct.
+///
+/// This function returns the status change time with as much precision as is
+/// available in the stat structure for the current platform.
 ARCH_API double ArchGetStatusChangeTime(const struct stat& st);
 
-/*!
- * \brief Return the path to a temporary directory for this platform.
- *
- * The returned temporary directory will be a location that will normally
- * be cleaned out on a reboot. This is /var/tmp on Linux machines (for
- * legacy reasons), but /tmp on Darwin machines (/var/tmp on Darwin is
- * specified as a location where files are kept between system reboots -
- * see "man hier"). The returned string will not have a trailing slash.
- * This routine is threadsafe and will not perform any memory allocations.
- *
- */
+/// Return the path to a temporary directory for this platform.
+///
+/// The returned temporary directory will be a location that will normally
+/// be cleaned out on a reboot. This is /var/tmp on Linux machines (for
+/// legacy reasons), but /tmp on Darwin machines (/var/tmp on Darwin is
+/// specified as a location where files are kept between system reboots -
+/// see "man hier"). The returned string will not have a trailing slash.
+///
+/// This routine is threadsafe and will not perform any memory allocations.
 ARCH_API const char *ArchGetTmpDir();
 
-/*!
- * \brief Make a temporary file name, in a system-determined
- * temporary directory.
- *
- * The result returned has the form TMPDIR/prefix.pid[.n]suffix
- * where TMPDIR is a system-determined temporary directory (typically
- * /tmp or /usr/tmp), pid is the process id of the process, and
- * the optional .n records the number of times this function has been called
- * by a process (and is ommited the first time this function is called).
- *
- * The call is threadsafe.
- *
- * This call opens a security hole because of the race between choosing
- * the name and opening the file.  This call should be avoided in favor
- * of ArchMakeTmpFile().
- */
-
+/// Make a temporary file name, in a system-determined temporary directory.
+///
+/// The result returned has the form TMPDIR/prefix.pid[.n]suffix where TMPDIR
+/// is a system-determined temporary directory (typically /tmp or /usr/tmp),
+/// pid is the process id of the process, and the optional .n records the
+/// number of times this function has been called by a process (and is ommited
+/// the first time this function is called).
+///
+/// The call is threadsafe.
+///
+/// \warning This call opens a security hole because of the race between
+/// choosing the name and opening the file.  This call should be avoided in
+/// favor of \c ArchMakeTmpFile().
 ARCH_API
 std::string ArchMakeTmpFileName(const std::string& prefix,
     	    	    	    	const std::string& suffix = std::string());
 
-/*!
- * \brief Create a temporary file, in a system-determined
- * temporary directory.
- *
- * The result returned has the form TMPDIR/prefix.XXXXXX where
- * TMPDIR is a system-determined temporary directory (typically
- * /tmp or /usr/tmp) and XXXXXX is a unique suffix.  Returns the
- * file descriptor of the new file and, if pathname isn't NULL,
- * returns the full path to the file in pathname.  Returns -1 on
- * failure and errno is set.
- *
- * The call is threadsafe.
- */
+/// Create a temporary file, in a system-determined temporary directory.
+///
+/// The result returned has the form TMPDIR/prefix.XXXXXX where TMPDIR is a
+/// system-determined temporary directory (typically /tmp or /usr/tmp) and
+/// XXXXXX is a unique suffix.  Returns the file descriptor of the new file
+/// and, if pathname isn't NULL, returns the full path to the file in
+/// pathname.  Returns -1 on failure and errno is set.
+///
+/// The call is threadsafe.
 ARCH_API
 int ArchMakeTmpFile(const std::string& prefix, std::string* pathname = 0);
 
-/*!
- * \brief Create a temporary file, in a given temporary directory.
- *
- * The result returned has the form TMPDIR/prefix.XXXXXX where
- * TMPDIR is the given temporary directory and XXXXXX is a unique
- * suffix.  Returns the file descriptor of the new file and, if
- * pathname isn't NULL, returns the full path to the file in
- * pathname.  Returns -1 on failure and errno is set.
- *
- * The call is threadsafe.
- */
+/// Create a temporary file, in a given temporary directory.
+///
+/// The result returned has the form TMPDIR/prefix.XXXXXX where TMPDIR is the
+/// given temporary directory and XXXXXX is a unique suffix.  Returns the file
+/// descriptor of the new file and, if pathname isn't NULL, returns the full
+/// path to the file in pathname.  Returns -1 on failure and errno is set.
+///
+/// The call is threadsafe.
 ARCH_API
 int ArchMakeTmpFile(const std::string& tmpdir,
                     const std::string& prefix, std::string* pathname = 0);
 
-/*!
- * \brief Create a temporary sub-direcrory, in a given temporary directory.
- *
- * The result returned has the form TMPDIR/prefix.XXXXXX/ where
- * TMPDIR is the given temporary directory and XXXXXX is a unique
- * suffix.  Returns the the full path to the subdir in
- * pathname.  Returns empty string on failure and errno is set.
- *
- * The call is threadsafe.
- */
+/// Create a temporary sub-direcrory, in a given temporary directory.
+///
+/// The result returned has the form TMPDIR/prefix.XXXXXX/ where TMPDIR is the
+/// given temporary directory and XXXXXX is a unique suffix.  Returns the the
+/// full path to the subdir in pathname.  Returns empty string on failure and
+/// errno is set.
+///
+/// The call is threadsafe.
 ARCH_API
 std::string ArchMakeTmpSubdir(const std::string& tmpdir,
                               const std::string& prefix);
 
-/*!
- * \brief Return all automounted directories.
- *
- * Returns a set of all directories that are automount points for the host.
- */
+/// Return all automounted directories.
+///
+/// Returns a set of all directories that are automount points for the host.
 ARCH_API
 std::set<std::string> ArchGetAutomountDirectories();
+
+///@}
 
 // Helper 'deleter' for use with std::unique_ptr for file mappings.
 #if defined(ARCH_OS_WINDOWS)
@@ -348,107 +326,5 @@
 /// errno set appropriately.
 ARCH_API
 int64_t ArchPWrite(FILE *file, void const *bytes, size_t count, int64_t offset);
-=======
-/// \addtogroup group_arch_SystemFunctions
-///@{
-
-/// Return the length of a file in bytes.
-///
-/// Returns -1 if the file cannot be opened/read.
-int ArchGetFileLength(const char* fileName);
-
-/// Returns true if the data in \c stat struct \p st indicates that the target
-/// file or directory is writable.
-///
-/// This returns true if the struct pointer is valid, and the stat indicates
-/// the target is writable by the effective user, effective group, or all
-/// users.
-bool ArchStatIsWritable(const struct stat *st);
-
-/// Returns the modification time (mtime) in seconds from the stat struct.
-///
-/// This function returns the modification time with as much precision as is
-/// available in the stat structure for the current platform.
-double ArchGetModificationTime(const struct stat& st);
-
-/// Returns the access time (atime) in seconds from the stat struct.
-///
-/// This function returns the access time with as much precision as is
-/// available in the stat structure for the current platform.
-double ArchGetAccessTime(const struct stat& st);
-
-/// Returns the status change time (ctime) in seconds from the stat struct.
-///
-/// This function returns the status change time with as much precision as is
-/// available in the stat structure for the current platform.
-double ArchGetStatusChangeTime(const struct stat& st);
-
-/// Return the path to a temporary directory for this platform.
-///
-/// The returned temporary directory will be a location that will normally
-/// be cleaned out on a reboot. This is /var/tmp on Linux machines (for
-/// legacy reasons), but /tmp on Darwin machines (/var/tmp on Darwin is
-/// specified as a location where files are kept between system reboots -
-/// see "man hier"). The returned string will not have a trailing slash.
-///
-/// This routine is threadsafe and will not perform any memory allocations.
-const char *ArchGetTmpDir();
-
-/// Make a temporary file name, in a system-determined temporary directory.
-///
-/// The result returned has the form TMPDIR/prefix.pid[.n]suffix where TMPDIR
-/// is a system-determined temporary directory (typically /tmp or /usr/tmp),
-/// pid is the process id of the process, and the optional .n records the
-/// number of times this function has been called by a process (and is ommited
-/// the first time this function is called).
-///
-/// The call is threadsafe.
-///
-/// \warning This call opens a security hole because of the race between
-/// choosing the name and opening the file.  This call should be avoided in
-/// favor of \c ArchMakeTmpFile().
-std::string ArchMakeTmpFileName(const std::string& prefix,
-    	    	    	    	const std::string& suffix = std::string());
-
-/// Create a temporary file, in a system-determined temporary directory.
-///
-/// The result returned has the form TMPDIR/prefix.XXXXXX where TMPDIR is a
-/// system-determined temporary directory (typically /tmp or /usr/tmp) and
-/// XXXXXX is a unique suffix.  Returns the file descriptor of the new file
-/// and, if pathname isn't NULL, returns the full path to the file in
-/// pathname.  Returns -1 on failure and errno is set.
-///
-/// The call is threadsafe.
-int ArchMakeTmpFile(const std::string& prefix, std::string* pathname = 0);
-
-/// Create a temporary file, in a given temporary directory.
-///
-/// The result returned has the form TMPDIR/prefix.XXXXXX where TMPDIR is the
-/// given temporary directory and XXXXXX is a unique suffix.  Returns the file
-/// descriptor of the new file and, if pathname isn't NULL, returns the full
-/// path to the file in pathname.  Returns -1 on failure and errno is set.
-///
-/// The call is threadsafe.
-int ArchMakeTmpFile(const std::string& tmpdir,
-                    const std::string& prefix, std::string* pathname = 0);
-
-/// Create a temporary sub-direcrory, in a given temporary directory.
-///
-/// The result returned has the form TMPDIR/prefix.XXXXXX/ where TMPDIR is the
-/// given temporary directory and XXXXXX is a unique suffix.  Returns the the
-/// full path to the subdir in pathname.  Returns empty string on failure and
-/// errno is set.
-///
-/// The call is threadsafe.
-std::string ArchMakeTmpSubdir(const std::string& tmpdir,
-                              const std::string& prefix);
-
-/// Return all automounted directories.
-///
-/// Returns a set of all directories that are automount points for the host.
-std::set<std::string> ArchGetAutomountDirectories();
-
-///@}
->>>>>>> a6e4cf53
 
 #endif // ARCH_FILESYSTEM_H