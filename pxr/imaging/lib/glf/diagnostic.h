--- conflicted
+++ resolved
@@ -24,11 +24,8 @@
 #ifndef GLF_DIAGNOSTIC_H
 #define GLF_DIAGNOSTIC_H
 
-<<<<<<< HEAD
-=======
 /// \file glf/diagnostic.h
 
->>>>>>> cd7567a3
 #include "pxr/imaging/glf/api.h"
 #include "pxr/imaging/garch/gl.h"
 #include "pxr/base/tf/diagnostic.h"
@@ -43,12 +40,7 @@
 #define GLF_POST_PENDING_GL_ERRORS() \
         GlfPostPendingGLErrors(__ARCH_PRETTY_FUNCTION__)
 
-<<<<<<< HEAD
-///
-/// \brief Posts diagnostic errors for all GL errors in the current context.
-=======
 /// Posts diagnostic errors for all GL errors in the current context.
->>>>>>> cd7567a3
 GLF_API
 void GlfPostPendingGLErrors(std::string const & where = std::string());
 
@@ -65,12 +57,7 @@
         GLenum source, GLenum type, GLuint id, GLenum severity,
         GLsizei length, const char* message, const GLvoid* userParam);
 
-<<<<<<< HEAD
-///
-/// \brief Returns a string representation of debug output enum values.
-=======
 /// Returns a string representation of debug output enum values.
->>>>>>> cd7567a3
 GLF_API
 char const * GlfDebugEnumToString(GLenum debugEnum);
 
