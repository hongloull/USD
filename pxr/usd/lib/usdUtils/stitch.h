//
// Copyright 2016 Pixar
//
// Licensed under the Apache License, Version 2.0 (the "Apache License")
// with the following modification; you may not use this file except in
// compliance with the Apache License and the following modification to it:
// Section 6. Trademarks. is deleted and replaced with:
//
// 6. Trademarks. This License does not grant permission to use the trade
//    names, trademarks, service marks, or product names of the Licensor
//    and its affiliates, except as required to comply with Section 4(c) of
//    the License and to reproduce the content of the NOTICE file.
//
// You may obtain a copy of the Apache License at
//
//     http://www.apache.org/licenses/LICENSE-2.0
//
// Unless required by applicable law or agreed to in writing, software
// distributed under the Apache License with the above modification is
// distributed on an "AS IS" BASIS, WITHOUT WARRANTIES OR CONDITIONS OF ANY
// KIND, either express or implied. See the Apache License for the specific
// language governing permissions and limitations under the Apache License.
//
#ifndef _USDUTILS_STITCH_H_
#define _USDUTILS_STITCH_H_

<<<<<<< HEAD
#include "pxr/usd/usdUtils/api.h"
=======
/// \file usdUtils/stitch.h
///
/// Collection of module-scoped utilities for combining layers.
/// These utilize the convention of a strong and a weak layer. The strong
/// layer will be the first parameter to the function and will always have
/// precedence in conflicts during the merge.

>>>>>>> d0250c34
#include "pxr/usd/sdf/declareHandles.h"
#include "pxr/usd/sdf/spec.h"
SDF_DECLARE_HANDLES(SdfLayer);

/// The function will recurse down the root prims of each layer,
/// either making clean copies if no path match is found or recursing to
/// any subelements such as properties and metadata.
///
/// When stitching occurs, the prims are at the same level of a hierarchy
/// For example, if the trees look like this
///
/// (pseudoroot)          (pseudoroot)
/// |                     |
/// |                     |
/// |___(def "foo")       |___(def "foo")
///     |                     |
///     |_(timeSamples)       |_(timeSamples)
///        |_ {101: (.....)}    |_ {102: (.....)}
///
/// We would see the def "foo" in our \p weakLayer
/// already exists in our \p strongLayer ,
/// pictured on the left, so we would recurse into the "foo" prims
/// and see if there were any subelements we could copy over, this 
/// would involve examining their timeSample maps(just as one example,
/// all items with an infoKey are examined). A map-join is done on 
/// the timeSample maps with the strong keys taking precedence, so we get
/// this
///
/// (pseudoroot)
/// |
/// |
/// |___(def "foo")
///     |
///     |_(timeSamples)
///       |_ {101: (....), 102: (....)
///
/// Note that for non map types, if the key is already populated in the
/// corresponding strong prim, we do nothing, and if it isn't we copy over
/// the corresponding value in the weak prim.
///
/// Stitching also involves examining layer-level properties, such as
/// frames-per-second. This is done in the same way
/// as it is with prims, with the strong layer taking precedence
/// and the weak layers element being copied over if none exists in the strong.
//
/// The exception is start frame and end frame. These are calculated
/// by taking the minimum frame seen across the layers as the start frame
/// and the maximum frame across the layers as the end frame.
///
/// For list edited data, like references, inherits and relationships,
/// the stronger layer will win in conflict, no merging is done.
///
/// Also note that for time samples, the values are directly examined with
/// no fuzzying of the numbers, so, if strongLayer contains a timeSample
/// 101.000001 and weakLayer contains one at 101.000002, both will be in
/// strongLayer after the operation.
///
/// Verification is done post stitching to warn the user if time samples 
/// outside of the range were provided or if a begin frame is missing to 
/// corresponding end frame or vise-versa.
USDUTILS_API
void UsdUtilsStitchLayers(const SdfLayerHandle& strongLayer, 
                          const SdfLayerHandle& weakLayer,
                          bool ignoreTimeSamples = false);

/// This function will stitch all data collectable with ListInfoKeys()
/// from the SdfLayer API. In the case of dictionaries, it will do 
/// a dictionary style composition. In the case of flat data, 
/// we will follow our traditional rule: If \p strongObj has the key 
/// already, nothing changes, if it does not and \p weakObj does, 
/// we will copy \p weakObj's info over.
USDUTILS_API
void UsdUtilsStitchInfo(const SdfSpecHandle& strongObj, 
                        const SdfSpecHandle& weakObj,
                        bool ignoreTimeSamples = false);

#endif // _USDUTILS_STITCH_H_<|MERGE_RESOLUTION|>--- conflicted
+++ resolved
@@ -24,9 +24,6 @@
 #ifndef _USDUTILS_STITCH_H_
 #define _USDUTILS_STITCH_H_
 
-<<<<<<< HEAD
-#include "pxr/usd/usdUtils/api.h"
-=======
 /// \file usdUtils/stitch.h
 ///
 /// Collection of module-scoped utilities for combining layers.
@@ -34,7 +31,7 @@
 /// layer will be the first parameter to the function and will always have
 /// precedence in conflicts during the merge.
 
->>>>>>> d0250c34
+#include "pxr/usd/usdUtils/api.h"
 #include "pxr/usd/sdf/declareHandles.h"
 #include "pxr/usd/sdf/spec.h"
 SDF_DECLARE_HANDLES(SdfLayer);
