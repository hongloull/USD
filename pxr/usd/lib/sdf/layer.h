//
// Copyright 2016 Pixar
//
// Licensed under the Apache License, Version 2.0 (the "Apache License")
// with the following modification; you may not use this file except in
// compliance with the Apache License and the following modification to it:
// Section 6. Trademarks. is deleted and replaced with:
//
// 6. Trademarks. This License does not grant permission to use the trade
//    names, trademarks, service marks, or product names of the Licensor
//    and its affiliates, except as required to comply with Section 4(c) of
//    the License and to reproduce the content of the NOTICE file.
//
// You may obtain a copy of the Apache License at
//
//     http://www.apache.org/licenses/LICENSE-2.0
//
// Unless required by applicable law or agreed to in writing, software
// distributed under the Apache License with the above modification is
// distributed on an "AS IS" BASIS, WITHOUT WARRANTIES OR CONDITIONS OF ANY
// KIND, either express or implied. See the Apache License for the specific
// language governing permissions and limitations under the Apache License.
//
#ifndef SDF_LAYER_H
#define SDF_LAYER_H

/// \file sdf/layer.h

#include "pxr/usd/sdf/data.h"
#include "pxr/usd/sdf/declareHandles.h"
#include "pxr/usd/sdf/identity.h"
#include "pxr/usd/sdf/layerBase.h"
#include "pxr/usd/sdf/layerOffset.h"
#include "pxr/usd/sdf/namespaceEdit.h"
#include "pxr/usd/sdf/path.h"
#include "pxr/usd/sdf/proxyTypes.h"
#include "pxr/usd/sdf/spec.h"
#include "pxr/usd/sdf/types.h"
#include "pxr/usd/ar/assetInfo.h"
#include "pxr/base/tf/declarePtrs.h"
#include "pxr/usd/sdf/api.h"

#include <boost/optional.hpp>
#include <boost/scoped_ptr.hpp>

#include <mutex>
#include <set>
#include <string>
#include <vector>

TF_DECLARE_WEAK_PTRS(SdfFileFormat);
TF_DECLARE_WEAK_AND_REF_PTRS(SdfLayerStateDelegateBase);

struct Sdf_AssetInfo;

/// \class SdfLayer 
///
/// A unit of scene description that you combine with other units of scene
/// description to form a shot, model, set, shader, and so on.
///
/// SdfLayer objects provide a persistent way to store layers on the
/// filesystem in .menva files.  Currently the supported file format is 
/// <c>.menva</c>, the ASCII file format. 
///
/// The FindOrOpen() method returns a new SdfLayer object with scene 
/// description from a <c>.menva</c> file. Once read, a layer remembers which 
/// asset it was read from. The Save() method saves the layer back out to the 
/// original file.  You can use the Export() method to write the layer to a 
/// different location. You can use the GetIdentifier() method to get the layer's
/// Id or GetRealPath() to get the resolved, full file path.
///
/// Layers can have a timeCode range (startTimeCode and endTimeCode). This range
/// represents the suggested playback range, but has no impact on the extent of 
/// the animation data that may be stored in the layer. The metadatum 
/// "timeCodesPerSecond" is used to annotate how the time ordinate for samples
/// contained in the file scales to seconds. For example, if timeCodesPerSecond
/// is 24, then a sample at time ordinate 24 should be viewed exactly one second
/// after the sample at time ordinate 0.
/// 
/// Compared to Menv2x, layers are most closely analogous to 
/// hooksets, <c>.hook</c> files, and <c>.cue</c> files.
///
/// \todo 
/// \li Insert a discussion of subLayers semantics here.
///
/// \todo
/// \li Should have validate... methods for rootPrims
///
class SdfLayer : public SdfLayerBase
{
    typedef SdfLayerBase Parent;
    typedef SdfLayer This;
public:
    /// Destructor.
    SDF_API
    virtual ~SdfLayer(); 

    ///
    /// \name Primary API
    /// @{

    using SdfLayerBase::FileFormatArguments;

    /// Creates a new empty layer with the given identifier.
    ///
    /// The \p identifier must be either a real filesystem path or an asset
    /// path without version modifier. Attempting to create a layer using an
    /// identifier with a version specifier (e.g.  layer.menva@300100,
    /// layer.menva#5) raises a coding error, and returns a null layer
    /// pointer.
    ///
    /// Additional arguments may be supplied via the \p args parameter.
    /// These arguments may control behavior specific to the layer's
    /// file format.
    SDF_API
    static SdfLayerRefPtr CreateNew(const std::string &identifier,
                                    const std::string &realPath = std::string(),
                                    const FileFormatArguments &args =
                                    FileFormatArguments());

    /// Creates a new empty layer with the given identifier for a given file
    /// format class.
    ///
    /// This function has the same behavior as the other CreateNew function,
    /// but uses the explicitly-specified \p fileFormat instead of attempting
    /// to discern the format from \p identifier.
    SDF_API
    static SdfLayerRefPtr CreateNew(const SdfFileFormatConstPtr& fileFormat,
                                    const std::string &identifier,
                                    const std::string &realPath = std::string(),
                                    const FileFormatArguments &args =
                                    FileFormatArguments());

    /// Creates a new empty layer with the given identifier for a given file
    /// format class.
    ///
    /// This is so that Python File Format classes can create layers
    /// (CreateNew() doesn't work, because it already saves during
    /// construction of the layer. That is something specific (python
    /// generated) layer types may choose to not do.)
    ///
    /// The new layer will not be dirty.
    ///
    /// Additional arguments may be supplied via the \p args parameter. 
    /// These arguments may control behavior specific to the layer's
    /// file format.
    SDF_API
    static SdfLayerRefPtr New(const SdfFileFormatConstPtr& fileFormat,
                              const std::string &identifier,
                              const std::string &realPath = std::string(),
                              const FileFormatArguments &args = 
                              FileFormatArguments());

    /// Returns the layer for the given path if found in the layer registry.
    /// If the layer cannot be found, a null handle is returned.
    SDF_API
    static SdfLayerHandle Find(
        const std::string &identifier,
        const FileFormatArguments &args = FileFormatArguments());

    /// Returns the layer for \p layerPath, assumed to be relative to the path
    /// of the \p anchor layer. If the \p anchor layer is invalid, a coding
    /// error is raised, and a null handle is returned. If \p layerPath is not
    /// relative, this method is equivalent to \c Find(layerPath).
    SDF_API
    static SdfLayerHandle FindRelativeToLayer(
        const SdfLayerHandle &anchor,
        const std::string &layerPath,
        const FileFormatArguments &args = FileFormatArguments());

    /// Return an existing layer with the given \p identifier and \p args, or 
    /// else load it from disk. If the layer can't be found or loaded, 
    /// an error is posted and a null layer is returned.
    ///
    /// Arguments in \p args will override any arguments specified in
    /// \p identifier.
    SDF_API
    static SdfLayerRefPtr FindOrOpen(
        const std::string &identifier,
        const FileFormatArguments &args = FileFormatArguments());
        
    /// Load the given layer from disk as a new anonymous layer. If the
    /// layer can't be found or loaded, an error is posted and a null
    /// layer is returned.
    ///
    /// The anonymous layer does not retain any knowledge of the backing
    /// file on the filesystem.
    ///
    /// \p metadataOnly is a flag that asks for only the layer metadata
    /// to be read in, which can be much faster if that is all that is
    /// required.  Note that this is just a hint: some FileFormat readers
    /// may disregard this flag and still fully populate the layer contents.
    SDF_API
    static SdfLayerRefPtr OpenAsAnonymous(
        const std::string &layerPath,
        bool metadataOnly = false);

    /// Returns the scene description schema for this layer.
    SDF_API
    virtual const SdfSchemaBase& GetSchema() const;

<<<<<<< HEAD
    /// \brief Returns the data from the absolute root path of this layer.
=======
    /// Returns the data from the absolute root path of this layer.
>>>>>>> cd7567a3
    SDF_API
    SdfDataRefPtr GetMetadata() const;

    /// Returns handles for all layers currently held by the layer registry.
    SDF_API
    static SdfLayerHandleSet GetLoadedLayers();

<<<<<<< HEAD
    /// \brief Returns whether this layer has no significant data.
=======
    /// Returns whether this layer has no significant data.
>>>>>>> cd7567a3
    SDF_API
    bool IsEmpty() const;

    /// Copies the content of the given layer into this layer.
    /// Source layer is unmodified.
    SDF_API
    void TransferContent(const SdfLayerHandle& layer);

    /// Creates a new \e anonymous layer with an optional \p tag. An anonymous
    /// layer is a layer with a system assigned identifier, that cannot be
    /// saved to disk via Save(). Anonymous layers have an identifier, but no
    /// repository, overlay, real path, or other asset information fields.
    /// Anonymous layers may be tagged, which can be done to aid debugging
    /// subsystems that make use of anonymous layers.  The tag becomes the
    /// display name of an anonymous layer. Untagged anonymous layers have an
    /// empty display name.
    SDF_API
    static SdfLayerRefPtr CreateAnonymous(
        const std::string& tag = std::string());

    /// Returns true if this layer is an anonymous layer.
    SDF_API
    bool IsAnonymous() const;

    /// Returns true if the \p identifier is an anonymous layer unique
    /// identifier.
    SDF_API
    static bool IsAnonymousLayerIdentifier(const std::string& identifier);

    /// Returns the display name for the given \p identifier, using the same 
    /// rules as GetDisplayName.
    SDF_API
    static std::string GetDisplayNameFromIdentifier(
        const std::string& identifier);

    /// @}
    /// \name File I/O
    /// @{

    /// Converts \e layerPath to a file system path.
    SDF_API
    static std::string ComputeRealPath(const std::string &layerPath);

    /// Returns \c true if successful, \c false if an error occurred.
    /// Returns \c false if the layer has no remembered file name or the 
    /// layer type cannot be saved.
    SDF_API
    bool Save() const;

    /// Exports this layer to a file.
    /// Returns \c true if successful, \c false if an error occurred.
    ///
    /// If \p comment is not empty, the layer gets exported with the given
    /// comment. Additional arguments may be supplied via the \p args parameter.
    /// These arguments may control behavior specific to the exported layer's
    /// file format.
    ///
    /// Note that the file name or comment of the original layer is not
    /// updated. This only saves a copy of the layer to the given filename.
    /// Subsequent calls to Save() will still save the layer to it's
    /// previously remembered file name.
    SDF_API
    bool Export(const std::string& filename, 
                const std::string& comment = std::string(),
                const FileFormatArguments& args = FileFormatArguments()) const;

    /// Writes this layer to the given string.
    ///
    /// Returns \c true if successful and sets \p result, otherwise
    /// returns \c false.
    SDF_API
    bool ExportToString(std::string* result) const;

    /// Reads this layer from the given string.
    ///
    /// Returns \c true if successful, otherwise returns \c false.
    SDF_API
    bool ImportFromString(const std::string &string);

    /// Clears the layer of all content.
    ///
    /// This restores the layer to a state as if it had just been created
    /// with CreateNew().  This operation is Undo-able.
    ///
    /// The fileName and whether journaling is enabled are not affected
    /// by this method.
    SDF_API
    void Clear();

    /// Reloads the layer from its persistent representation.
    ///
    /// This restores the layer to a state as if it had just been created
    /// with FindOrOpen().  This operation is Undo-able.
    ///
    /// The fileName and whether journaling is enabled are not affected
    /// by this method.
    ///
    /// When called with force = false (the default), Reload attempts to
    /// avoid reloading layers that have not changed on disk. It does so
    /// by comparing the file's modification time (mtime) to when the
    /// file was loaded. If the layer has unsaved modifications, this
    /// mechanism is not used, and the layer is reloaded from disk.
    ///
    /// Passing true to the \p force parameter overrides this behavior,
    /// forcing the layer to be reloaded from disk regardless of whether
    /// it has changed.
    SDF_API
    bool Reload(bool force = false);

    /// Reloads the specified layers.
    ///
    /// Returns \c false if one or more layers failed to reload.
    ///
    /// See \c Reload() for a description of the \p force flag.
    ///
    SDF_API
    static bool ReloadLayers(const std::set<SdfLayerHandle>& layers,
                             bool force = false);

    /// Imports the content of the given layer path, replacing the content
    /// of the current layer.
    /// Note: If the layer path is the same as the current layer's real path,
    /// no action is taken (and a warning occurs). For this case use
    /// Reload().
    SDF_API
    bool Import(const std::string &layerPath);

    /// @}
    /// \name External references
    /// @{

    /// Return paths of all external references of layer.
    SDF_API
    std::set<std::string> GetExternalReferences();

    /// Updates the external references of the layer.
    ///
    /// If only the old asset path is given, this update works as delete, 
    /// removing any sublayers or prims referencing the pathtype using the
    /// old asset path as reference.
    /// 
    /// If new asset path is supplied, the update works as "rename", updating
    /// any occurence of the old reference to the new reference.
    SDF_API
    bool UpdateExternalReference(
        const std::string &oldAssetPath,
        const std::string &newAssetPath=std::string());

    /// @}
    /// \name Identification
    ///
    /// A layer's identifier is a string that uniquely identifies a layer.
    /// At minimum, it is the string by which the layer was created, either
    /// via FindOrOpen or CreateNew. If additional arguments were passed
    /// to those functions, those arguments will be encoded in the identifier.
    /// 
    /// For example: 
    ///     FindOrOpen('foo.sdf', args={'a':'b', 'c':'d'}).identifier
    ///         => "foo.sdf?a=b&c=d"
    ///
    /// Note that this means the identifier may in general not be a path.
    ///
    /// The identifier format is subject to change; consumers should NOT
    /// parse layer identifiers themselves, but should use the supplied
    /// SplitIdentifier and CreateIdentifier helper functions.
    ///
    /// @{

    /// Splits the given layer identifier into its constituent layer path
    /// and arguments.
    SDF_API
    static bool SplitIdentifier(
        const std::string& identifier,
        std::string* layerPath,
        FileFormatArguments* arguments);

    /// Joins the given layer path and arguments into an identifier.
    SDF_API
    static std::string CreateIdentifier(
        const std::string& layerPath,
        const FileFormatArguments& arguments);

    /// Returns the layer identifier.
    SDF_API
    const std::string& GetIdentifier() const;

    /// Sets the layer identifier. 
    /// Note that the new identifier must have the same arguments (if any)
    /// as the old identifier.
    SDF_API
    void SetIdentifier(const std::string& identifier);

    /// Update layer asset information. Calling this method re-resolves the
    /// layer identifier, which updates asset information such as the layer
    /// file revision, real path, and repository path. If \p fileVersion is
    /// supplied, it is used as the layer version if the identifier does not
    /// have a version or label specifier. This is typically used to tell Sd
    /// what the version of a layer is after submitting a new revision to the
    /// asset system.
    SDF_API
    void UpdateAssetInfo(const std::string& fileVersion = std::string());

    /// Returns the layer's display name.
    ///
    /// The display name is the base filename of the identifier.
    SDF_API
    std::string GetDisplayName() const;

    /// Returns the file system path where this layer exists or may exist
    /// after a call to Save.
    SDF_API
    const std::string& GetRealPath() const;

    /// Returns the file extension to use for this layer.
    /// If this layer was loaded from disk, it should match the extension
    /// of the file format it was loaded as; if this is an anonymous
    /// in-memory layer it will be the default extension.
    SDF_API
    std::string GetFileExtension() const;

    /// Returns the asset system version of this layer. If a layer is loaded
    /// from a location that is not version managed, or a configured asset
    /// system is not present when the layer is loaded or created, the version
    /// is empty. By default, asset version tracking is disabled; this method
    /// returns empty unless asset version tracking is enabled.
    SDF_API
    const std::string& GetVersion() const;

    /// Returns the layer identifier in asset path form. In the presence of a
    /// properly configured path resolver, the asset path is a double-slash
    /// prefixed depot path. If the path resolver is not configured, the asset
    /// path of a layer is empty.
    SDF_API
    const std::string& GetRepositoryPath() const;

    /// Returns the asset name associated with this layer.
    SDF_API
    const std::string& GetAssetName() const;

    /// Returns resolve information from the last time the layer identifier
    /// was resolved.
    SDF_API
    const VtValue& GetAssetInfo() const;

    /// Make the given \p relativePath absolute using the identifier of this
    /// layer.  If this layer does not have an identifier, or if the layer
    /// identifier is itself relative, \p relativePath is returned unmodified.
    SDF_API
    std::string ComputeAbsolutePath(const std::string &relativePath);

    /// @}

    /// \name Fields
    ///
    /// All scene description for a given object is stored as a set of
    /// key/value pairs called fields. These methods provide direct access to
    /// those fields, though most clients should use the Spec API to ensure
    /// data consistency.
    ///
    /// These methods all take SdfAbstractDataSpecId to identify the spec
    /// being queried. Note that these are implicitly convertible from
    /// SdPath.
    ///
    /// @{

    /// Return the specifiers for \a id. This returns default constructed
    /// specifiers if no spec exists at \a id.
    SDF_API
    SdfSpecType GetSpecType(const SdfAbstractDataSpecId& id) const;

    /// Return whether a spec exists at \a id.
    SDF_API
    bool HasSpec(const SdfAbstractDataSpecId& id) const;

    /// Return the names of all the fields that are set at \p id.
    SDF_API
    std::vector<TfToken> ListFields(const SdfAbstractDataSpecId& id) const;

    /// Return whether a value exists for the given \a id and \a fieldName.
    /// Optionally returns the value if it exists.
    SDF_API
    bool HasField(const SdfAbstractDataSpecId& id, const TfToken& fieldName,
        VtValue *value=NULL) const;
    SDF_API
    bool HasField(const SdfAbstractDataSpecId& id, const TfToken& fieldName,
        SdfAbstractDataValue *value) const;

    /// Returns \c true if the object has a non-empty value with name
    /// \p name and type \p T.  If value ptr is provided, returns the
    /// value found.
    template <class T>
    bool HasField(const SdfAbstractDataSpecId& id, const TfToken &name, 
        T* value) const
    {
        if (not value)
            return HasField(id, name, static_cast<VtValue *>(NULL));

        SdfAbstractDataTypedValue<T> outValue(value);
        return HasField(
            id, name, static_cast<SdfAbstractDataValue *>(&outValue));
    }

    /// Return whether a value exists for the given \a id and \a fieldName and
    /// \a keyPath.  The \p keyPath is a ':'-separated path addressing an
    /// element in sub-dictionaries.  Optionally returns the value if it exists.
    SDF_API
    bool HasFieldDictKey(const SdfAbstractDataSpecId& id,
                         const TfToken &fieldName,
                         const TfToken &keyPath,
                         VtValue *value=NULL) const;
    SDF_API
    bool HasFieldDictKey(const SdfAbstractDataSpecId& id,
                         const TfToken &fieldName,
                         const TfToken &keyPath,
                         SdfAbstractDataValue *value) const;

    /// Returns \c true if the object has a non-empty value with name \p name
    /// and \p keyPath and type \p T.  If value ptr is provided, returns the
    /// value found.  The \p keyPath is a ':'-separated path addressing an
    /// element in sub-dictionaries.
    template <class T>
    bool HasFieldDictKey(const SdfAbstractDataSpecId& id, const TfToken &name,
                         const TfToken &keyPath, T* value) const
    {
        if (not value) {
            return HasFieldDictKey(id, name, keyPath,
                                   static_cast<VtValue *>(NULL));
        }

        SdfAbstractDataTypedValue<T> outValue(value);
        return HasFieldDictKey(id, name, keyPath,
                               static_cast<SdfAbstractDataValue *>(&outValue));
    }


    /// Return the value for the given \a id and \a fieldName. Returns an
    /// empty value if none is set.
    SDF_API
    VtValue GetField(const SdfAbstractDataSpecId& id,
                     const TfToken& fieldName) const;

    /// Return the value for the given \a id and \a fieldName. Returns the
    /// provided \a defaultValue value if none is set.
    template <class T>
    inline T GetFieldAs(const SdfAbstractDataSpecId& id, 
        const TfToken& fieldName, const T& defaultValue = T()) const
    {
        return _data->GetAs<T>(id, fieldName, defaultValue);
    }

    /// Return the value for the given \a id and \a fieldName at \p
    /// keyPath. Returns an empty value if none is set.  The \p keyPath is a
    /// ':'-separated path addressing an element in sub-dictionaries.
    SDF_API
    VtValue GetFieldDictValueByKey(const SdfAbstractDataSpecId& id,
                                   const TfToken& fieldName,
                                   const TfToken& keyPath) const;

    /// Set the value of the given \a id and \a fieldName.
    SDF_API
    void SetField(const SdfAbstractDataSpecId& id, const TfToken& fieldName,
        const VtValue& value);
    SDF_API
    void SetField(const SdfAbstractDataSpecId& id, const TfToken& fieldName,
        const SdfAbstractDataConstValue& value);

    /// Set the value of the given \a id and \a fieldName.
    template <class T>
    void SetField(const SdfAbstractDataSpecId& id, const TfToken& fieldName, 
        const T& val) 
    {
        // Ideally, this would make use of the SdfAbstractDataConstValue
        // API to avoid unnecessarily copying the value into a VtValue.
        // However, Sdf needs to create a VtValue for change processing.
        // If the underlying SdAbstractData implementation also needs a 
        // VtValue, using the SdfAbstractDataConstValue API would cause
        // another copy to be made. So, it's more efficient to just create 
        // the VtValue once here and push that along.
        SetField(id, fieldName, VtValue(val));
    }

    /// Set the value of the given \a id and \a fieldName.  The \p keyPath is a
    /// ':'-separated path addressing an element in sub-dictionaries.
    SDF_API
    void SetFieldDictValueByKey(const SdfAbstractDataSpecId& id,
                                const TfToken& fieldName,
                                const TfToken& keyPath,
                                const VtValue& value);
    SDF_API
    void SetFieldDictValueByKey(const SdfAbstractDataSpecId& id,
                                const TfToken& fieldName,
                                const TfToken& keyPath,
                                const SdfAbstractDataConstValue& value);

    /// Set the value of the given \a id and \a fieldName.  The \p keyPath is a
    /// ':'-separated path addressing an element in sub-dictionaries.
    template <class T>
    void SetFieldDictValueByKey(const SdfAbstractDataSpecId& id,
                                const TfToken& fieldName,
                                const TfToken& keyPath,
                                const T& val)
    {
        // Ideally, this would make use of the SdfAbstractDataConstValue
        // API to avoid unnecessarily copying the value into a VtValue.
        // However, Sdf needs to create a VtValue for change processing.
        // If the underlying SdAbstractData implementation also needs
        // VtValue, using the SdfAbstractDataConstValue API would cause
        // another copy to be made. So, it's more efficient to just create
        // the VtValue once here and push that along.
        SetFieldDictValueByKey(id, fieldName, keyPath, VtValue(val));
    }

    /// Remove the field at \p id and \p fieldName, if one exists.
    SDF_API
    void EraseField(const SdfAbstractDataSpecId& id, const TfToken& fieldName);

    /// Remove the field at \p id and \p fieldName and \p keyPath, if one
    /// exists.  The \p keyPath is a ':'-separated path addressing an
    /// element in sub-dictionaries.
    SDF_API
    void EraseFieldDictValueByKey(const SdfAbstractDataSpecId& id,
                                  const TfToken& fieldName,
                                  const TfToken& keyPath);

    /// Convenience API that takes an SdfPath instead of an
    /// SdfAbstractDataSpecId. See documentation above for details.
    SDF_API
    SdfSpecType GetSpecType(const SdfPath& path) const;
    SDF_API
    bool HasSpec(const SdfPath& path) const;

    SDF_API
    std::vector<TfToken> ListFields(const SdfPath& path) const;

    /// Return a list of the keys of the (sub) dictionary identified by
    /// \p keyPath.  The \p keyPath is a ':'-separated path addressing an
    /// element in sub-dictionaries.
    SDF_API
    std::vector<TfToken> ListFieldDictKeys(const SdfPath& path,
                                           const TfToken &keyPath) const;

    template <class T>
    bool HasField(const SdfPath& path,
                  const TfToken& fieldName, T* value) const;
    SDF_API
    bool HasField(const SdfPath& path, const TfToken& fieldName) const;
    template <class T>
    bool HasFieldDictKey(const SdfPath& path, const TfToken& fieldName,
                         const TfToken &keyPath, T* value) const;
    SDF_API
    bool HasFieldDictKey(const SdfPath& path, const TfToken& fieldName,
                         const TfToken &keyPath) const;

    SDF_API
    VtValue GetField(const SdfPath& path, const TfToken& fieldName) const;
    SDF_API
    VtValue GetFieldDictValueByKey(
        const SdfPath& path, const TfToken& fieldName,
        const TfToken &keyPath) const;

    template <class T>
    T GetFieldAs(const SdfPath& path, const TfToken& fieldName, 
                 const T& defaultValue = T()) const;

    template <class T>
    void SetField(const SdfPath& path, const TfToken& fieldName, const T& val);
    template <class T>
    void SetFieldDictValueByKey(const SdfPath& path, const TfToken& fieldName,
                                const TfToken &keyPath, const T& val);

    SDF_API
    void EraseField(const SdfPath& path, const TfToken& fieldName);
    SDF_API
    void EraseFieldDictValueByKey(const SdfPath& path, const TfToken& fieldName,
                                  const TfToken &keyPath);

    /// \name Traversal
    /// @{

    /// Callback function for Traverse. This callback will be invoked with
    /// the path of each spec that is visited.
    /// \sa Traverse
    typedef boost::function<void(const SdfPath&)> TraversalFunction;

    // Traverse will perform a traversal of the scene description hierarchy
    // rooted at \a path, calling \a func on each spec that it finds.
    SDF_API
    void Traverse(const SdfPath& path, const TraversalFunction& func);

    /// @}

    /// \name Metadata
    /// @{

    /// Returns the comment string for this layer.
    ///
    /// The default value for comment is "".
    SDF_API
    std::string GetComment() const;

    /// Sets the comment string for this layer.
    SDF_API
    void SetComment(const std::string &comment);
    
    /// Return the defaultPrim metadata for this layer.  This field
    /// indicates the name of which root prim should be targeted by a reference
    /// or payload to this layer that doesn't specify a prim path.
    ///
    /// The default value is the empty token.
    SDF_API
    TfToken GetDefaultPrim() const;

    /// Set the default prim metadata for this layer.  The root prim with this
    /// name will be targeted by a reference or a payload to this layer that
    /// doesn't specify a prim path.  Note that this must be a root prim
    /// <b>name</b> not a path.  E.g. "rootPrim" rather than "/rootPrim".  See
    /// GetDefaultPrim().
    SDF_API
    void SetDefaultPrim(const TfToken &name);

    /// Clear the default prim metadata for this layer.  See GetDefaultPrim()
    /// and SetDefaultPrim().
    SDF_API
    void ClearDefaultPrim();

    /// Return true if the default prim metadata is set in this layer.  See
    /// GetDefaultPrim() and SetDefaultPrim().
    SDF_API
    bool HasDefaultPrim();

    /// Returns the documentation string for this layer.
    ///
    /// The default value for documentation is "".
    SDF_API
    std::string GetDocumentation() const;

    /// Sets the documentation string for this layer.
    SDF_API
    void SetDocumentation(const std::string &documentation);

    /// Returns the layer's start timeCode.
    ///
    /// The start and end timeCodes of a layer represent the suggested playback 
    /// range.  However, time-varying content is not limited to the timeCode range 
    /// of the layer.
    ///
    /// The default value for startTimeCode is 0.
    SDF_API
    double GetStartTimeCode() const;

    /// Sets the layer's start timeCode.
    SDF_API
    void SetStartTimeCode(double startTimecode);

    /// Returns true if the layer has a startTimeCode opinion.
    SDF_API
    bool HasStartTimeCode() const;

    /// Clear the startTimeCode opinion.
    SDF_API
    void ClearStartTimeCode();
    
    /// Returns the layer's end timeCode.
    /// The start and end timeCode of a layer represent a suggested playback range.  
    /// However, time-varying content is not limited to the timeCode range of the 
    /// layer.
    ///
    /// The default value for endTimeCode is 0.
    SDF_API
    double GetEndTimeCode() const;

    /// Sets the layer's end timeCode.
    SDF_API
    void SetEndTimeCode(double endTimeCode);

    /// Returns true if the layer has an endTimeCode opinion.
    SDF_API
    bool HasEndTimeCode() const;

    /// Clear the endTimeCode opinion.
    SDF_API
    void ClearEndTimeCode();
    
    /// Returns the layer's timeCodes per second.
    /// 
    /// Scales the time ordinate for samples contained in the file to seconds.  
    /// If timeCodesPerSecond is 24, then a sample at time ordinate 24 should 
    /// be viewed exactly one second after the sample at time ordinate 0. 
    /// 
    /// The default value of timeCodesPerSecond is 24.
    SDF_API
    double GetTimeCodesPerSecond() const;

    /// Sets the layer's timeCodes per second
    SDF_API
    void SetTimeCodesPerSecond(double timeCodesPerSecond);

    /// Returns true if the layer has a timeCodesPerSecond opinion.
    SDF_API
    bool HasTimeCodesPerSecond() const;

    /// Clear the timeCodesPerSecond opinion.
    SDF_API
    void ClearTimeCodesPerSecond();

    /// Returns the layer's frames per second.
    /// 
    /// This makes an advisory statement about how the contained data can be 
    /// most usefully consumed and presented.  It's primarily an indication of 
    /// the expected playback rate for the data, but a timeline editing tool 
    /// might also want to use this to decide how to scale and label its 
    /// timeline.  
    /// 
    /// The default  value for framesPerSecond is 24.
    SDF_API
    double GetFramesPerSecond() const;

    /// Sets the layer's frames per second
    SDF_API
    void SetFramesPerSecond(double framesPerSecond);

    /// Returns true if the layer has a frames per second opinion.
    SDF_API
    bool HasFramesPerSecond() const;

    /// Clear the framesPerSecond opinion.
    SDF_API
    void ClearFramesPerSecond();
    
    /// Returns the layer's frame precision.
    SDF_API
    int GetFramePrecision() const;

    /// Sets the layer's frame precision.
    SDF_API
    void SetFramePrecision(int framePrecision);

    /// Returns true if the layer has a frames precision opinion.
    SDF_API
    bool HasFramePrecision() const;

    /// Clear the framePrecision opinion.
    SDF_API
    void ClearFramePrecision();

    /// Returns the layer's owner.
    SDF_API
    std::string GetOwner() const;

    /// Sets the layer's owner.
    SDF_API
    void SetOwner(const std::string& owner);

    /// Returns true if the layer has an owner opinion.
    SDF_API
    bool HasOwner() const;

    /// Clear the owner opinion.
    SDF_API
    void ClearOwner();

    /// Returns the layer's session owner.
    /// Note: This should only be used by session layers.
    SDF_API
    std::string GetSessionOwner() const;

    /// Sets the layer's session owner.
    /// Note: This should only be used by session layers.
    SDF_API
    void SetSessionOwner(const std::string& owner);

    /// Returns true if the layer has a session owner opinion.
    SDF_API
    bool HasSessionOwner() const;

    // Clear the session owner opinion.
    SDF_API
    void ClearSessionOwner();

    /// Returns true if the layer's sublayers are expected to have owners.
    SDF_API
    bool GetHasOwnedSubLayers() const;

    /// Sets whether the layer's sublayers are expected to have owners.
    SDF_API
    void SetHasOwnedSubLayers(bool);

    /// Returns the CustomLayerData dictionary associated with this layer.
    /// 
    /// This is a dictionary is custom metadata that is associated with
    /// this layer. It allows users to encode any set of information for
    /// human or program consumption.
    SDF_API
    VtDictionary GetCustomLayerData() const;

    /// Sets the CustomLayerData dictionary associated with this layer.
    SDF_API
    void SetCustomLayerData(const VtDictionary& value);

    /// Returns true if CustomLayerData is authored on the layer.
    SDF_API
    bool HasCustomLayerData() const;

    /// Clears out the CustomLayerData dictionary associated with this layer.
    SDF_API
    void ClearCustomLayerData();

    /// @}
    /// \name Prims
    /// @{

    // Type for root prims view.
    typedef SdfPrimSpecView RootPrimsView;

    /// Returns a vector of the layer's root prims
    SDF_API
    RootPrimsView GetRootPrims() const;

    /// Sets a new vector of root prims.
    /// You can re-order, insert and remove prims but cannot 
    /// rename them this way.  If any of the listed prims have 
    /// an existing owner, they will be reparented.
    SDF_API
    void SetRootPrims(const SdfPrimSpecHandleVector &rootPrims);

    /// Adds a new root prim at the given index.
    /// If the index is -1, the prim is inserted at the end.
    /// The layer will take ownership of the prim, via a TfRefPtr.
    /// Returns true if succesful, false if failed (for example,
    /// due to a duplicate name).
    SDF_API
    bool InsertRootPrim(const SdfPrimSpecHandle &prim, int index = -1);

    /// Remove a root prim.
    SDF_API
    void RemoveRootPrim(const SdfPrimSpecHandle &prim);

    /// Cause \p spec to be removed if it no longer affects the scene when the 
    /// last change block is closed, or now if there are no change blocks.
    SDF_API
    void ScheduleRemoveIfInert(const SdfSpec& spec);

    /// Removes scene description that does not affect the scene in the 
    /// layer namespace beginning with \p prim.
    ///
    /// Calling this method on a prim will only clean up prims with specifier
    /// 'over' that are not contributing any opinions.  The \p prim will only
    /// be removed if all of its nameChildren are also inert. The hierarchy 
    /// \p prim is defined in will be pruned up to the layer root for each 
    /// successive inert parent that has specifier 'over'.
    /// 
    /// note: PrimSpecs that contain any PropertySpecs, even PropertySpecs with 
    ///       required fields only (see PropertySpec::HasRequiredFieldsOnly) 
    ///       are not considered inert, and thus the prim won't be removed.
    SDF_API
    void RemovePrimIfInert(SdfPrimSpecHandle prim);

    /// Removes prop if it has only required fields (i.e. is not 
    /// contributing any opinions to the scene other than property 
    /// instantiation).
    /// 
    /// The hierarchy \p prop is defined in will then be pruned up to the 
    /// layer root for each successive inert parent.
    SDF_API
    void RemovePropertyIfHasOnlyRequiredFields(SdfPropertySpecHandle prop);

    /// Removes all scene description in this layer that does not affect the
    /// scene.
    ///
    /// This method walks the layer namespace hierarchy and removes any prims
    /// and that are not contributing any opinions.
    SDF_API
    void RemoveInertSceneDescription();

    /// Returns the list of prim names for this layer's reorder rootPrims
    /// statement.
    ///
    /// See SetRootPrimOrder() for more info.
    SDF_API
    SdfNameOrderProxy GetRootPrimOrder() const;
   
    /// Given a list of (possible sparse) prim names, authors a reorder
    /// rootPrims statement for this prim. 
    ///
    /// This reorder statement can modify the order of root prims that have 
    /// already been explicitly ordered with InsertRootPrim() or SetRootPrims();
    /// but only during composition.  Therefore, GetRootPrims(), 
    /// InsertRootPrim(), SetRootPrims(), etc. do not read, author, or pay any 
    /// attention to this statement.
    SDF_API
    void SetRootPrimOrder(const std::vector<TfToken>& names);

    /// Adds a new root prim name in the root prim order.
    /// If the index is -1, the name is inserted at the end.
    SDF_API
    void InsertInRootPrimOrder(const TfToken &name, int index = -1);

<<<<<<< HEAD
    /// \brief Removes a root prim name from the root prim order.
    SDF_API
    void RemoveFromRootPrimOrder(const TfToken & name);

    /// \brief Removes a root prim name from the root prim order by index.
=======
    /// Removes a root prim name from the root prim order.
    SDF_API
    void RemoveFromRootPrimOrder(const TfToken & name);

    /// Removes a root prim name from the root prim order by index.
>>>>>>> cd7567a3
    SDF_API
    void RemoveFromRootPrimOrderByIndex(int index);

    /// Reorders the given list of prim names according to the reorder rootPrims
    /// statement for this layer.
    ///
    /// This routine employs the standard list editing operations for ordered
    /// items in a ListEditor.
    SDF_API
    void ApplyRootPrimOrder(std::vector<TfToken> *vec) const;

    /// @}
    /// \name Sublayers
    /// @{

    /// Returns a proxy for this layer's sublayers.
    ///
    /// Sub-layers are the weaker layers directly included by this layer.
    /// They're in order from strongest to weakest and they're all weaker
    /// than this layer.
    ///
    /// Edits through the proxy changes the sublayers.  If this layer does
    /// not have any sublayers the proxy is empty.
    SDF_API
    SdfSubLayerProxy GetSubLayerPaths() const;

    /// Sets the paths of the layer's sublayers.
    SDF_API
    void SetSubLayerPaths(const std::vector<std::string>& newPaths);

    /// Returns the number of sublayer paths (and offsets).
    SDF_API
    size_t GetNumSubLayerPaths() const;

    /// Inserts new sublayer path at the given index.
    ///
    /// The default index of -1 means to insert at the end.
    SDF_API
    void InsertSubLayerPath(const std::string& path, int index = -1);

    /// Removes sublayer path at the given index.
    SDF_API
    void RemoveSubLayerPath(int index);

    /// Returns the layer offsets for all the subLayer paths.
    SDF_API
    SdfLayerOffsetVector GetSubLayerOffsets() const;

    /// Returns the layer offset for the subLayer path at the given index.
    SDF_API
    SdfLayerOffset GetSubLayerOffset(int index) const;

    /// Sets the layer offset for the subLayer path at the given index.
    SDF_API
    void SetSubLayerOffset(const SdfLayerOffset& offset, int index);

    /// @}
    /// \name Muting
    /// @{

    /// Returns the set of muted layer paths.
    SDF_API
    static std::set<std::string> GetMutedLayers();

    /// Returns \c true if the current layer is muted.
    SDF_API
    bool IsMuted() const;

    /// Returns \c true if the specified layer path is muted.
    SDF_API
    static bool IsMuted(const std::string &path);

    /// Mutes the current layer if \p muted is \c true, and unmutes it
    /// otherwise.
    SDF_API
    void SetMuted(bool muted);

    /// Add the specified path to the muted layers set.
    SDF_API
    static void AddToMutedLayers(const std::string &mutedPath);

    /// Remove the specified path from the muted layers set.
    SDF_API
    static void RemoveFromMutedLayers(const std::string &mutedPath);

    /// @}
    /// \name Lookup
    /// @{

    /// Returns the layer's pseudo-root prim.
    ///
    /// The layer's root prims are namespace children of the pseudo-root.
    /// The pseudo-root exists to make the namespace hierarchy a tree
    /// instead of a forest.  This simplifies the implementation of
    /// some algorithms.
    ///
    /// A layer always has a pseudo-root prim.
    SDF_API
    SdfPrimSpecHandle GetPseudoRoot() const;

    /// Returns the object at the given \p path.
    ///
    /// There is no distinction between an absolute and relative path
    /// at the SdLayer level.
    ///
    /// Returns \c NULL if there is no object at \p path.
    SDF_API
    SdfSpecHandle GetObjectAtPath(const SdfPath &path);

    /// Returns the prim at the given \p path.
    ///
    /// Returns \c NULL if there is no prim at \p path.
    /// This is simply a more specifically typed version of
    /// \c GetObjectAtPath().
    SDF_API
    SdfPrimSpecHandle GetPrimAtPath(const SdfPath &path);

    /// Returns a property at the given \p path.
    ///
    /// Returns \c NULL if there is no property at \p path.
    /// This is simply a more specifically typed version of
    /// \c GetObjectAtPath().
    SDF_API
    SdfPropertySpecHandle GetPropertyAtPath(const SdfPath &path);

    /// Returns an attribute at the given \p path.
    ///
    /// Returns \c NULL if there is no attribute at \p path.
    /// This is simply a more specifically typed version of
    /// \c GetObjectAtPath().
    SDF_API
    SdfAttributeSpecHandle GetAttributeAtPath(const SdfPath &path);

    /// Returns a relationship at the given \p path.
    ///
    /// Returns \c NULL if there is no relationship at \p path.
    /// This is simply a more specifically typed version of
    /// \c GetObjectAtPath().
    SDF_API
    SdfRelationshipSpecHandle GetRelationshipAtPath(const SdfPath &path);

    /// @}
    /// \name Permissions
    /// @{

    /// Returns true if the caller is allowed to modify the layer and 
    /// false otherwise.  A layer may have to perform some action to acquire 
    /// permission to be editted.
    SDF_API
    bool PermissionToEdit() const;

    /// Returns true if the caller is allowed to save the layer to its 
    /// existing fileName and false otherwise.
    SDF_API
    bool PermissionToSave() const;

    /// Sets permission to edit.
    SDF_API
    void SetPermissionToEdit(bool allow);

    /// Sets permission to save.
    SDF_API
    void SetPermissionToSave(bool allow);

    /// @}
    /// \name Batch namespace editing
    /// @{

    /// Check if a batch of namespace edits will succeed.  This returns
    /// \c SdfNamespaceEditDetail::Okay if they will succeed as a batch,
    /// \c SdfNamespaceEditDetail::Unbatched if the edits will succeed but
    /// will be applied unbatched, and \c SdfNamespaceEditDetail::Error
    /// if they will not succeed.  No edits will be performed in any case.
    ///
    /// If \p details is not \c NULL and the method does not return \c Okay
    /// then details about the problems will be appended to \p details.  A
    /// problem may cause the method to return early, so \p details may not
    /// list every problem.
    ///
    /// Note that Sdf does not track backpointers so it's unable to fix up
    /// targets/connections to namespace edited objects.  Clients must fix
    /// those to prevent them from falling off.  In addition, this method
    /// will report failure if any relational attribute with a target to
    /// a namespace edited object is subsequently edited (in the same
    /// batch).  Clients should perform edits on relational attributes
    /// first.
    ///
    /// Clients may wish to report unbatch details to the user to confirm
    /// that the edits should be applied unbatched.  This will give the
    /// user a chance to correct any problems that cause batching to fail
    /// and try again.
    SDF_API
    SdfNamespaceEditDetail::Result
    CanApply(const SdfBatchNamespaceEdit&,
             SdfNamespaceEditDetailVector* details = NULL) const;

    /// Performs a batch of namespace edits.  Returns \c true on success
    /// and \c false on failure.  On failure, no namespace edits will have
    /// occurred.
    SDF_API
    bool Apply(const SdfBatchNamespaceEdit&);

    /// @}
    /// \name Layer state
    /// @{

    /// Returns the state delegate used to manage this layer's authoring
    /// state.
    SDF_API
    SdfLayerStateDelegateBasePtr GetStateDelegate() const;

    /// Sets the state delegate used to manage this layer's authoring
    /// state. The 'dirty' state of this layer will be transferred to
    /// the new delegate.
    SDF_API
    void SetStateDelegate(const SdfLayerStateDelegateBaseRefPtr& delegate);

    /// Returns \c true if the layer is dirty, i.e. has changed from
    /// its persistent representation.
    SDF_API
    bool IsDirty() const;

    /// @}

    /// \name Time-sample API
    /// @{
    SDF_API
    std::set<double> ListAllTimeSamples() const;
    
    SDF_API
    std::set<double> 
    ListTimeSamplesForPath(const SdfAbstractDataSpecId& id) const;

    SDF_API
    bool GetBracketingTimeSamples(double time, double* tLower, double* tUpper);

    SDF_API
    size_t GetNumTimeSamplesForPath(const SdfAbstractDataSpecId& id) const;

    SDF_API
    bool GetBracketingTimeSamplesForPath(const SdfAbstractDataSpecId& id, 
                                         double time,
                                         double* tLower, double* tUpper);

    SDF_API
    bool QueryTimeSample(const SdfAbstractDataSpecId& id, double time, 
                         VtValue *value=NULL) const;

    SDF_API
    bool QueryTimeSample(const SdfAbstractDataSpecId& id, double time, 
                         SdfAbstractDataValue *value) const;

    template <class T>
    bool QueryTimeSample(const SdfAbstractDataSpecId& id, double time, 
                         T* data) const
    {
        if (not data) {
            return QueryTimeSample(id, time);
        }

        SdfAbstractDataTypedValue<T> outValue(data);
        return QueryTimeSample(
            id, time, static_cast<SdfAbstractDataValue *>(&outValue));
    }

    SDF_API
    void SetTimeSample(const SdfAbstractDataSpecId& id, double time, 
                       const VtValue & value);
    SDF_API
    void SetTimeSample(const SdfAbstractDataSpecId& id, double time, 
                       const SdfAbstractDataConstValue& value);

    template <class T>
    void SetTimeSample(const SdfAbstractDataSpecId& id, double time, 
                       const T& value)
    {
        const SdfAbstractDataConstTypedValue<T> inValue(&value);
        const SdfAbstractDataConstValue& untypedInValue = inValue;
        return SetTimeSample(id, time, untypedInValue);
    }

    SDF_API
    void EraseTimeSample(const SdfAbstractDataSpecId& id, double time);

    /// Convenience API that takes an SdfPath instead of an 
    /// SdfAbstractDataSpecId. See documentation above for details.
    SDF_API
    size_t GetNumTimeSamplesForPath(const SdfPath& path) const;
    SDF_API
    std::set<double> ListTimeSamplesForPath(const SdfPath& path) const;
    SDF_API
    bool GetBracketingTimeSamplesForPath(const SdfPath& path, double time,
                                         double* tLower, double* tUpper);

    template <class T>
    bool QueryTimeSample(const SdfPath& path, double time, T* data) const;
    SDF_API
    bool QueryTimeSample(const SdfPath& path, double time) const;

    template <class T>
    void SetTimeSample(const SdfPath& path, double time, const T& value);

    SDF_API
    void EraseTimeSample(const SdfPath& path, double time);

    /// @}

    // Debugging
    // @{

    SDF_API
    static void DumpLayerInfo();

    // Write this layer's SdfData to a file in a simple generic format.
    SDF_API
    bool WriteDataFile(const std::string &filename);

    // @}

protected:
    static SdfLayerRefPtr _CreateAnonymousWithFormat(
        const SdfFileFormatConstPtr &fileFormat,
        const std::string& tag = std::string());

    // Private constructor -- use New(), FindOrCreate(), etc.
    // Precondition: _layerRegistryMutex must be locked.
    SdfLayer(const SdfFileFormatConstPtr& fileFormat,
             const std::string &identifier,
             const std::string &realPath = std::string(),
             const ArAssetInfo& assetInfo = ArAssetInfo(),
             const FileFormatArguments &args = FileFormatArguments());

private:
    // Create a new layer.
    // Precondition: _layerRegistryMutex must be locked.
    static SdfLayerRefPtr _CreateNew(
        SdfFileFormatConstPtr fileFormat,
        const std::string& identifier,
        const std::string& realPath,
        const ArAssetInfo& assetInfo = ArAssetInfo(),
        const FileFormatArguments& args = FileFormatArguments());

    static SdfLayerRefPtr _CreateNewWithFormat(
        const SdfFileFormatConstPtr &fileFormat,
        const std::string& identifier,
        const std::string& realPath,
        const ArAssetInfo& assetInfo = ArAssetInfo(),
        const FileFormatArguments& args = FileFormatArguments());

    // Finish initializing this layer (which may have succeeded or not)
    // and publish the results to other threads by unlocking the mutex.
    // Sets _initializationWasSuccessful and unlocks _initializationMutex.
    void _FinishInitialization(bool success);

    // Layers retrieved from the layer registry may still be in the
    // process of having their contents initialized.  Other threads
    // retrieving layers from the registry must wait until initialization
    // is complete, using this method.  See _initializationMutex.
    // Returns _initializationWasSuccessful.
    //
    // Callers *must* be holding an SdfLayerRefPtr to this layer to
    // ensure that it is not deleted out from under them, in
    // case initialiation fails.  (This method cannot acquire the
    // reference itself internally without being susceptible to a race.)
    bool _WaitForInitializationAndCheckIfSuccessful();

    // Returns whether or not this menv layer should post change 
    // notification.  This simply returns (not _GetIsLoading())
    bool _ShouldNotify() const;

    // This function keeps track of the last state of IsDirty() before
    // updating it. It returns false if the last saved dirty state is the
    // same than the current state. It returns true if the state differs and
    // will update the 'last dirty state' to the current state. So, after
    // returning true, it would return false for subsequent calls until the
    // IsDirty() state would change again...
    bool _UpdateLastDirtinessState() const;

    // Returns a handle to the spec at the given path if it exists and matches
    // type T.
    template <class T>
    SdfHandle<T> _GetSpecAtPath(const SdfPath& path);

    // Returns true if a spec can be retrieved at the given path, false
    // otherwise. This function will return the canonicalized path to the
    // spec as well as the spec type.
    bool _CanGetSpecAtPath(const SdfPath& path, 
                           SdfPath* canonicalPath, SdfSpecType* specType) const;

    /// Initialize layer internals that are based on it's id.
    /// This includes the asset path and show path the layer to be loaded
    /// reflects at the point of initialization.
    void _InitializeFromIdentifier(
        const std::string &identifier,
        const std::string &realPath = std::string(),
        const std::string &fileVersion = std::string(),
        const ArAssetInfo& assetInfo = ArAssetInfo());

    // Helper for computing the necessary information to lookup a layer
    // in the registry or open the layer.
    struct _FindOrOpenLayerInfo;
    static bool _ComputeInfoToFindOrOpenLayer(
        const std::string& identifier,
        const SdfLayer::FileFormatArguments& args,
        _FindOrOpenLayerInfo* info);

    // Open a layer, adding an entry to the registry and releasing
    // the registry lock.
    // Precondition: _layerRegistryMutex must be locked.
    static SdfLayerRefPtr _OpenLayerAndUnlockRegistry(
        const _FindOrOpenLayerInfo& info,
        bool metadataOnly,
        std::string const &resolvedPath,
        const ArAssetInfo &assetInfo,
        bool isAnonymous);

    // Helper function to try to find the layer with \p identifier and
    // pre-resolved path \p resolvedPath in the registry.  Caller must hold
    // registry lock.  If layer found succesfully and returned, this function
    // unlocks the registry, otherwise the lock remains held.
    static SdfLayerRefPtr _TryToFindLayer(const std::string &identifier,
                                          const std::string &resolvedPath);

    /// Returns true if the spec at the specified path has no effect on the 
    /// scene.
    /// 
    /// If ignoreChildren is true, this will ignore prim and property
    /// children of prim specs. Property specs are always considered to be 
    /// non-inert unless they have only required fields and 
    /// requiredFieldOnlyPropertiesareInert is set to false.
    bool _IsInert(const SdfPath &path, bool ignoreChildren, 
                  bool requiredFieldOnlyPropertiesAreInert = false) const;

    /// Return true if the entire subtree rooted at \a path does not affect the 
    /// scene. For this purpose, property specs that have only required fields 
    /// are considered inert.
    bool _IsInertSubtree(const SdfPath &path);

    /// Cause \p spec to be removed if it does not affect the scene. This 
    /// removes any empty descendants before checking if \p spec itself is 
    /// inert. Property specs are always considered non-inert, so this will 
    /// remove them if they have only required fields (see 
    /// PropertySpec::HasOnlyRequiredFields). This also removes inert ancestors.
    void _RemoveIfInert(const SdfSpec& spec);

    /// Peforms a depth first search of the namespace hierarchy, beginning at
    /// \p prim, removing prims that do not affect the scene. The return value 
    /// indicates whether the prim passed in is now inert as a result of this 
    /// call, and can itself be removed.
    bool _RemoveInertDFS(SdfPrimSpecHandle prim);

    /// If \p prim is inert (has no affect on the scene), removes prim, then 
    /// prunes inert parent prims back to the root.
    void _RemoveInertToRootmost(SdfPrimSpecHandle prim);

    /// Returns the path used in the muted layers set.
    std::string _GetMutedPath() const;

    // If old and new asset path is given, rename all external prim
    // references referring to the old path.
    void _UpdateReferencePaths(const SdfPrimSpecHandle &parent,
                               const std::string &oldLayerPath,
                               const std::string &newLayerPath);

    // Set the clean state to the current state.
    void _MarkCurrentStateAsClean() const;

    // Return the field definition for \p fieldName if \p fieldName is a
    // required field for the spec type identified by \p id.
    inline SdfSchema::FieldDefinition const *
    _GetRequiredFieldDef(const SdfAbstractDataSpecId &id,
                         const TfToken &fieldName) const {
        SdfSchemaBase const &schema = GetSchema();
        if (ARCH_UNLIKELY(schema.IsRequiredFieldName(fieldName))) {
            // Get the spec definition.
            if (SdfSchema::SpecDefinition const *specDef =
                schema.GetSpecDefinition(GetSpecType(id))) {
                // If this field is required for this spec type, look up the
                // field definition.
                if (specDef->IsRequiredField(fieldName)) {
                    return schema.GetFieldDefinition(fieldName);
                }
            }
        }
        return NULL;
    }

    // Set a value.
    template <class T>
    void _SetValue(const TfToken& key, T value);

    // Get a value.
    template <class T>
    T _GetValue(const TfToken& key) const;

    enum _ReloadResult { _ReloadFailed, _ReloadSucceeded, _ReloadSkipped };
    _ReloadResult _Reload(bool force);

    // Reads content from the specified path into the target layer.
    bool _ReadFromFile(const std::string & realPath, bool metadataOnly);
    
    // Saves this layer if it is dirty or the layer doesn't already exist
    // on disk. If \p force is true, the layer will be written out
    // regardless of those conditions.
    bool _Save(bool force) const;

    // A helper method used by Save and Export.
    // This method allows Save to specify the existing file format and Export
    // to use the format provided by the file extension in newFileName. If no
    // file format can be discovered from the file name, the existing file
    // format associated with the layer will be used in both cases. This allows
    // users to export and save to any file name, regardless of extension.
    bool _WriteToFile(const std::string& newFileName, 
                      const std::string& comment, 
                      SdfFileFormatConstPtr fileFormat = TfNullPtr,
                      const FileFormatArguments& args = FileFormatArguments())
                      const;

    // Swap contents of _data and data. This operation does not register
    // inverses or emit change notification.
    void _SwapData(SdfAbstractDataRefPtr &data);

    // Set _data to match data, calling other primitive setter methods
    // to provide fine-grained inverses and notification.
    void _SetData(const SdfAbstractDataPtr &data);

    // Returns const handle to _data.
    SdfAbstractDataConstPtr _GetData() const;

    // Inverse primitive for setting a single field.
    template <class T>
    void _PrimSetField(const SdfAbstractDataSpecId& id, 
                       const TfToken& fieldName,
                       const T& value,
                       const VtValue *oldValue = NULL,
                       bool useDelegate = true);

    // Inverse primitive for setting a single key in a dict-valued field.
    template <class T>
    void _PrimSetFieldDictValueByKey(const SdfAbstractDataSpecId& id,
                                     const TfToken& fieldName,
                                     const TfToken& keyPath,
                                     const T& value,
                                     const VtValue *oldValue = NULL,
                                     bool useDelegate = true);

    // Move all the fields at all paths at or below \a oldPath to be
    // at a corresponding location at or below \a newPath. This does
    // not update the children fields of the parents of these paths.
    bool _MoveSpec(const SdfPath &oldPath, const SdfPath &newPath);

    // Inverse primitive for moving a spec.
    void _PrimMoveSpec(const SdfPath &oldPath, const SdfPath &newPath,
                       bool useDelegate = true);

    // Create a new spec of type \p specType at \p path.
    // Returns true if spec was successfully created, false otherwise.
    bool _CreateSpec(const SdfPath& path, SdfSpecType specType, bool inert);

    // Delete all the fields at or below the specified path. This does
    // not update the children field of the parent of \a path.
    bool _DeleteSpec(const SdfPath &path);

    // Inverse primitive for deleting a spec.
    void _PrimCreateSpec(const SdfPath &path, SdfSpecType specType, bool inert,
                         bool useDelegate = true);

    // Inverse primitive for deleting a spec.
    void _PrimDeleteSpec(const SdfPath &path, bool inert, 
                         bool useDelegate = true);

    // Inverse primitive for setting time samples.
    template <class T>
    void _PrimSetTimeSample(const SdfAbstractDataSpecId& id, double time,
                            const T& value,
                            bool useDelegate = true);

    // Helper method for Traverse. Visits the children of \a path using the
    // specified \a ChildPolicy.
    template <typename ChildPolicy>
    void _TraverseChildren(const SdfPath &path, const TraversalFunction &func);

private:
    // Registry of Sdf Identities
    mutable Sdf_IdentityRegistry _idRegistry;

    // The underlying SdfData which stores all the data in the layer.
    SdfAbstractDataRefPtr _data;

    // The state delegate for this layer.
    SdfLayerStateDelegateBaseRefPtr _stateDelegate;

    // Mutex protecting layer initialization -- the interval between
    // adding a layer to the layer registry, and finishing the process
    // of initialization its contents, at which point we can truly publish
    // the layer. We add the layer to the registry before initialization
    // completes so that other threads can discover and block on the
    // same layer while it is being initalized.
    std::mutex _initializationMutex;

    // This is an optional<bool> that is only set once initialization
    // is complete, while _initializationMutex is locked.  If the
    // optional<bool> is unset, initialization is still underway.
    boost::optional<bool> _initializationWasSuccessful;

    // remembers the last 'IsDirty' state.
    mutable bool _lastDirtyState;

    // Asset information for this layer.
    boost::scoped_ptr<Sdf_AssetInfo> _assetInfo;

    // Modification timestamp of the backing file asset when last read.
    mutable double _assetModificationTime;

    // Layer permission bits.
    bool _permissionToEdit;
    bool _permissionToSave;

    // Allow access to _FindLayerForData() and _IsInert().
    friend class SdfSpec;
    friend class SdfPropertySpec;

    friend class Sdf_ChangeManager;

    // Allow access to _CreateSpec and _DeleteSpec and _MoveSpec
    template <class ChildPolicy> friend class Sdf_ChildrenUtils;

    // Give the file format access to our data.  Limit breaking encapsulation
    // to the base SdFileFormat class so we don't have to friend every
    // implementation here.
    friend class SdfFileFormat;

    // Give layer state delegates access to our data as well as to
    // the various _Prim functions.
    friend class SdfLayerStateDelegateBase;

    // Give SdSpec access to _MoveSpec
    friend class SdSpec;
};

// Inlined implementations for convenience field and time sample API.
// These all simply wrap the given SdfPath in an SdfAbstractDataSpecId
// and forward to the corresponding function.

inline SdfSpecType
SdfLayer::GetSpecType(const SdfPath& path) const
{ 
    return GetSpecType(SdfAbstractDataSpecId(&path)); 
}

inline bool
SdfLayer::HasSpec(const SdfPath& path) const
{ 
    return HasSpec(SdfAbstractDataSpecId(&path)); 
}

inline std::vector<TfToken>
SdfLayer::ListFields(const SdfPath& path) const
{ 
    return ListFields(SdfAbstractDataSpecId(&path)); 
}

template <class T>
inline bool 
SdfLayer::HasField(const SdfPath& path, const TfToken &name, T* value) const
{ 
    return HasField(SdfAbstractDataSpecId(&path), name, value); 
}

inline bool 
SdfLayer::HasField(const SdfPath& path, const TfToken &name) const
{ 
    return HasField(SdfAbstractDataSpecId(&path), name); 
}

template <class T>
inline bool 
SdfLayer::HasFieldDictKey(const SdfPath& path, const TfToken &name,
                          const TfToken &keyPath, T* value) const
{ 
    return HasFieldDictKey(SdfAbstractDataSpecId(&path), name, keyPath, value);
}

inline bool 
SdfLayer::HasFieldDictKey(const SdfPath& path, const TfToken &name,
                          const TfToken &keyPath) const
{ 
    return HasFieldDictKey(SdfAbstractDataSpecId(&path), name, keyPath);
}

inline VtValue 
SdfLayer::GetField(const SdfPath& path, const TfToken& fieldName) const
{ 
    return GetField(SdfAbstractDataSpecId(&path), fieldName); 
}

inline VtValue
SdfLayer::GetFieldDictValueByKey(const SdfPath& path, const TfToken& fieldName,
                                 const TfToken &keyPath) const
{
    return GetFieldDictValueByKey(
        SdfAbstractDataSpecId(&path), fieldName, keyPath);
}

template <class T>
inline T 
SdfLayer::GetFieldAs(
    const SdfPath& path, const TfToken& fieldName, const T& defaultValue) const
{ 
    return GetFieldAs(SdfAbstractDataSpecId(&path), fieldName, defaultValue); 
}

template <class T>
inline void
SdfLayer::SetField(const SdfPath& path, const TfToken& fieldName, const T& val) 
{ 
    SetField(SdfAbstractDataSpecId(&path), fieldName, val); 
}

template <class T>
inline void
SdfLayer::SetFieldDictValueByKey(const SdfPath& path, const TfToken& fieldName,
                                 const TfToken &keyPath, const T& val)
{ 
    SetFieldDictValueByKey(
        SdfAbstractDataSpecId(&path), fieldName, keyPath, val);
}

inline void 
SdfLayer::EraseField(const SdfPath& path, const TfToken& fieldName)
{ 
    EraseField(SdfAbstractDataSpecId(&path), fieldName); 
}

inline void 
SdfLayer::EraseFieldDictValueByKey(const SdfPath& path,
                                   const TfToken& fieldName,
                                   const TfToken &keyPath)
{ 
    EraseFieldDictValueByKey(SdfAbstractDataSpecId(&path), fieldName, keyPath);
}

inline size_t
SdfLayer::GetNumTimeSamplesForPath(const SdfPath& path) const
{
    return GetNumTimeSamplesForPath(SdfAbstractDataSpecId(&path));
}

inline std::set<double> 
SdfLayer::ListTimeSamplesForPath(const SdfPath& path) const
{
    return ListTimeSamplesForPath(SdfAbstractDataSpecId(&path));
}

inline bool 
SdfLayer::GetBracketingTimeSamplesForPath(
    const SdfPath& path, double time, double* tLower, double* tUpper)
{
    return GetBracketingTimeSamplesForPath(
        SdfAbstractDataSpecId(&path), time, tLower, tUpper);
}

template <class T>
inline bool 
SdfLayer::QueryTimeSample(const SdfPath& path, double time, T* data) const
{
    return QueryTimeSample(SdfAbstractDataSpecId(&path), time, data);
}

inline bool
SdfLayer::QueryTimeSample(const SdfPath& path, double time) const
{
    return QueryTimeSample(SdfAbstractDataSpecId(&path), time);
}

template <class T>
inline void
SdfLayer::SetTimeSample(const SdfPath& path, double time, const T& value)
{
    SetTimeSample(SdfAbstractDataSpecId(&path), time, value);
}

inline void
SdfLayer::EraseTimeSample(const SdfPath& path, double time)
{
    EraseTimeSample(SdfAbstractDataSpecId(&path), time);
}

#endif // SDF_LAYER_H<|MERGE_RESOLUTION|>--- conflicted
+++ resolved
@@ -199,11 +199,7 @@
     SDF_API
     virtual const SdfSchemaBase& GetSchema() const;
 
-<<<<<<< HEAD
-    /// \brief Returns the data from the absolute root path of this layer.
-=======
     /// Returns the data from the absolute root path of this layer.
->>>>>>> cd7567a3
     SDF_API
     SdfDataRefPtr GetMetadata() const;
 
@@ -211,11 +207,7 @@
     SDF_API
     static SdfLayerHandleSet GetLoadedLayers();
 
-<<<<<<< HEAD
-    /// \brief Returns whether this layer has no significant data.
-=======
     /// Returns whether this layer has no significant data.
->>>>>>> cd7567a3
     SDF_API
     bool IsEmpty() const;
 
@@ -1013,19 +1005,11 @@
     SDF_API
     void InsertInRootPrimOrder(const TfToken &name, int index = -1);
 
-<<<<<<< HEAD
-    /// \brief Removes a root prim name from the root prim order.
+    /// Removes a root prim name from the root prim order.
     SDF_API
     void RemoveFromRootPrimOrder(const TfToken & name);
 
-    /// \brief Removes a root prim name from the root prim order by index.
-=======
-    /// Removes a root prim name from the root prim order.
-    SDF_API
-    void RemoveFromRootPrimOrder(const TfToken & name);
-
     /// Removes a root prim name from the root prim order by index.
->>>>>>> cd7567a3
     SDF_API
     void RemoveFromRootPrimOrderByIndex(int index);
 
