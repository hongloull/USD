--- conflicted
+++ resolved
@@ -30,13 +30,10 @@
 #include <iosfwd>
 #include <vector>
 
-<<<<<<< HEAD
 #include "pxr/base/arch/attributes.h"
 #include "pxr/usd/sdf/api.h"
 
 ///
-=======
->>>>>>> d0250c34
 /// \class SdfLayerOffset 
 ///
 /// Represents a time offset and scale between layers.
