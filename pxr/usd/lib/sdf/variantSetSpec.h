//
// Copyright 2016 Pixar
//
// Licensed under the Apache License, Version 2.0 (the "Apache License")
// with the following modification; you may not use this file except in
// compliance with the Apache License and the following modification to it:
// Section 6. Trademarks. is deleted and replaced with:
//
// 6. Trademarks. This License does not grant permission to use the trade
//    names, trademarks, service marks, or product names of the Licensor
//    and its affiliates, except as required to comply with Section 4(c) of
//    the License and to reproduce the content of the NOTICE file.
//
// You may obtain a copy of the Apache License at
//
//     http://www.apache.org/licenses/LICENSE-2.0
//
// Unless required by applicable law or agreed to in writing, software
// distributed under the Apache License with the above modification is
// distributed on an "AS IS" BASIS, WITHOUT WARRANTIES OR CONDITIONS OF ANY
// KIND, either express or implied. See the Apache License for the specific
// language governing permissions and limitations under the Apache License.
//
#ifndef SDF_VARIANTSETSPEC_H
#define SDF_VARIANTSETSPEC_H

<<<<<<< HEAD
#include "pxr/usd/sdf/api.h"
=======
/// \file sdf/variantSetSpec.h

>>>>>>> d0250c34
#include "pxr/usd/sdf/declareSpec.h"
#include "pxr/usd/sdf/spec.h"
#include "pxr/usd/sdf/proxyTypes.h"
#include "pxr/usd/sdf/types.h"

#include <iosfwd>
#include <map>
#include <string>
#include <vector>

/// \class SdfVariantSetSpec 
///
/// Represents a coherent set of alternate representations for part of a
/// scene.
///
/// An SdfPrimSpec object may contain one or more named SdfVariantSetSpec
/// objects that define variations on the prim.
///
/// An SdfVariantSetSpec object contains one or more named SdfVariantSpec
/// objects. It may also define the name of one of its variants to be used by
/// default. 
///
/// When a prim references another prim, the referencing prim may specify
/// one of the variants from each of the variant sets of the target prim.
/// The chosen variant from each set (or the default variant from those sets
/// that the referencing prim does not explicitly specify) is composited 
/// over the target prim, and then the referencing prim is composited over 
/// the result.
///
class SdfVariantSetSpec : public SdfSpec
{
    SDF_DECLARE_SPEC(SdfSchema, SdfSpecTypeVariantSet,
                     SdfVariantSetSpec, SdfSpec);

public:
    ///
    /// \name Spec construction
    /// @{

<<<<<<< HEAD
    /// \brief Constructs a new instance.
    SDF_API
=======
    /// Constructs a new instance.
>>>>>>> d0250c34
    static SdfVariantSetSpecHandle
    New(const SdfPrimSpecHandle& prim, const std::string& name);

    /// @}

    /// \name Name
    /// @{

    /// Returns the name of this variant set.
    SDF_API
    std::string GetName() const;

    /// Returns the name of this variant set.
    SDF_API
    TfToken GetNameToken() const;

    /// @}
    /// \name Namespace hierarchy
    /// @{

    /// Returns the prim that this variant set belongs to.
    SDF_API
    SdfPrimSpecHandle GetOwner() const;

    /// @}
    /// \name Variants
    /// @{

    /// Returns the variants as a map.
    SDF_API
    SdfVariantView GetVariants() const;

    /// Returns the variants as a vector.
    SDF_API
    SdfVariantSpecHandleVector GetVariantList() const;

    /// Removes \p variant from the list of variants.
    ///
    /// If the variant set does not currently own \p variant, no action
    /// is taken.
    SDF_API
    void RemoveVariant(const SdfVariantSpecHandle& variant);

    /// @}
};

#endif // SD_VARIANTSETSPEC_H<|MERGE_RESOLUTION|>--- conflicted
+++ resolved
@@ -24,12 +24,9 @@
 #ifndef SDF_VARIANTSETSPEC_H
 #define SDF_VARIANTSETSPEC_H
 
-<<<<<<< HEAD
-#include "pxr/usd/sdf/api.h"
-=======
 /// \file sdf/variantSetSpec.h
 
->>>>>>> d0250c34
+#include "pxr/usd/sdf/api.h"
 #include "pxr/usd/sdf/declareSpec.h"
 #include "pxr/usd/sdf/spec.h"
 #include "pxr/usd/sdf/proxyTypes.h"
@@ -69,12 +66,8 @@
     /// \name Spec construction
     /// @{
 
-<<<<<<< HEAD
-    /// \brief Constructs a new instance.
+    /// Constructs a new instance.
     SDF_API
-=======
-    /// Constructs a new instance.
->>>>>>> d0250c34
     static SdfVariantSetSpecHandle
     New(const SdfPrimSpecHandle& prim, const std::string& name);
 
