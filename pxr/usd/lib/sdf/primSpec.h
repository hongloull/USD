//
// Copyright 2016 Pixar
//
// Licensed under the Apache License, Version 2.0 (the "Apache License")
// with the following modification; you may not use this file except in
// compliance with the Apache License and the following modification to it:
// Section 6. Trademarks. is deleted and replaced with:
//
// 6. Trademarks. This License does not grant permission to use the trade
//    names, trademarks, service marks, or product names of the Licensor
//    and its affiliates, except as required to comply with Section 4(c) of
//    the License and to reproduce the content of the NOTICE file.
//
// You may obtain a copy of the Apache License at
//
//     http://www.apache.org/licenses/LICENSE-2.0
//
// Unless required by applicable law or agreed to in writing, software
// distributed under the Apache License with the above modification is
// distributed on an "AS IS" BASIS, WITHOUT WARRANTIES OR CONDITIONS OF ANY
// KIND, either express or implied. See the Apache License for the specific
// language governing permissions and limitations under the Apache License.
//
#ifndef SDF_PRIMSPEC_H
#define SDF_PRIMSPEC_H

/// \file sdf/primSpec.h

#include "pxr/usd/sdf/declareSpec.h"
#include "pxr/usd/sdf/spec.h"
#include "pxr/usd/sdf/path.h"
#include "pxr/usd/sdf/payload.h"
#include "pxr/usd/sdf/proxyTypes.h"
#include "pxr/usd/sdf/types.h"
#include "pxr/usd/sdf/api.h"
#include "pxr/base/tf/declarePtrs.h"

#include <iosfwd>
#include <map>
#include <string>
#include <vector>

template <class TypePolicy> class Sdf_ListEditor;

/// \class SdfPrimSpec
///
/// Represents a prim description in an SdfLayer object.
///
/// Every SdfPrimSpec object is defined in a layer.  It is identified by its
/// path (SdfPath class) in the namespace hierarchy of its layer.
///
/// SdfPrimSpec objects have properties of two general types: attributes
/// (containing values) and relationships (different types of connections to
/// other prims and attributes).  Attributes are represented by the
/// SdfAttributeSpec class and relationships by the SdfRelationshipSpec class.
/// Each prim has its own namespace of properties.  Properties are stored and
/// accessed by their name.
///
/// SdfPrimSpec objects have a typeName, permission restriction, and they
/// reference and inherit prim paths.  Permission restrictions control which
/// other layers may refer to, or express opinions about a prim. See the
/// SdfPermission class for more information.
///
/// Compared with Menv2x, prims are most closely analogous to hooks and cues.
///
/// \todo
/// \li Insert doc about references and inherits here.
/// \li Should have validate... methods for name, children, properties
///
class SdfPrimSpec : public SdfSpec
{
    SDF_DECLARE_SPEC(SdfSchema, SdfSpecTypePrim, SdfPrimSpec, SdfSpec);

public:
    typedef SdfPrimSpecView NameChildrenView;
    typedef SdfPropertySpecView PropertySpecView;
    typedef SdfAttributeSpecView AttributeSpecView;
    typedef SdfRelationshipSpecView RelationshipSpecView;

    ///
    /// \name Spec creation
    /// @{

    /// Create a root prim spec.
    ///
    /// Creates a prim spec with a \p name, \p specifier and \p typeName as a
    /// root prim in the given layer.
    SDF_API
    static SdfPrimSpecHandle
    New(const SdfLayerHandle& parentLayer,
        const std::string& name, SdfSpecifier spec,
        const std::string& typeName = std::string());

    /// Create a prim spec.
    ///
    /// Creates a prim spec with a \p name, \p specifier and \p typeName as
    /// a namespace child of the given prim.
    SDF_API
    static SdfPrimSpecHandle
    New(const SdfPrimSpecHandle& parentPrim,
        const std::string& name, SdfSpecifier spec,
        const std::string& typeName = std::string());

    /// \name Name
    /// @{

    /// Returns the prim's name.
    SDF_API
    const std::string& GetName() const;

    /// Returns the prim's name, as a token.
    SDF_API
    TfToken GetNameToken() const;

    /// Returns true if setting the prim spec's name to \p newName will
    /// succeed.
    ///
    /// Returns false if it won't, and sets \p whyNot with a string
    /// describing why not.
    SDF_API
    bool CanSetName(const std::string& newName, std::string* whyNot) const;

    /// Sets the prim's name.
    ///
    /// Children prims must be unique by name. It is an error to
    /// set the name to the same name as an existing child of this
    /// prim's parent.
    ///
    /// Setting validate to false, will skip validation of the \p newName
    /// (that is, CanSetName will not be called).
    ///
    /// Returns true if successful, false otherwise.
    SDF_API
    bool SetName(const std::string& newName, bool validate = true);

<<<<<<< HEAD
    /// \brief Returns true if the given string is a valid prim name.
=======
    /// Returns true if the given string is a valid prim name.
>>>>>>> cd7567a3
    SDF_API
    static bool IsValidName(const std::string& name);

    /// @}
    /// \name Namespace hierarchy
    /// @{

<<<<<<< HEAD
    /// \brief Returns the prim's namespace pseudo-root prim.
=======
    /// Returns the prim's namespace pseudo-root prim.
>>>>>>> cd7567a3
    SDF_API
    SdfPrimSpecHandle GetNameRoot() const;

    /// Returns the prim's namespace parent.
    ///
    /// This does not return the pseudo-root for root prims.  Most
    /// algorithms that scan the namespace hierarchy upwards don't
    /// want to process the pseudo-root the same way as actual prims.
    /// Algorithms that do can always call \c GetRealNameParent().
    SDF_API
    SdfPrimSpecHandle GetNameParent() const;

    /// Returns the prim's namespace parent.
    SDF_API
    SdfPrimSpecHandle GetRealNameParent() const;

    /// Returns a keyed vector view of the prim's namespace children.
    SDF_API
    NameChildrenView GetNameChildren() const;

    /// Updates nameChildren to match the given vector of prims.
    SDF_API
    void SetNameChildren(const SdfPrimSpecHandleVector&);

    /// Inserts a child.
    ///
    /// \p index is ignored except for range checking;  -1 is permitted.
    ///
    /// Returns true if successful, false if failed.
    SDF_API
    bool InsertNameChild(const SdfPrimSpecHandle& child, int index = -1);

    /// Removes the child.  Returns true if succesful, false if failed.
    SDF_API
    bool RemoveNameChild(const SdfPrimSpecHandle& child);

    /// Returns the list of child names for this prim's reorder.
    /// nameChildren statement.
    ///
    /// See SetNameChildrenOrder() for more info.
    SDF_API
    SdfNameChildrenOrderProxy GetNameChildrenOrder() const;

    /// Returns true if this prim has name children order specified
    SDF_API
    bool HasNameChildrenOrder() const;

    /// Given a list of (possibly sparse) child names, authors a reorder
    /// nameChildren statement for this prim.
    ///
    /// The reorder statement can modify the order of name children
    /// during composition.  This order doesn't affect GetNameChildren(),
    /// InsertNameChild(), SetNameChildren(), et al.
    SDF_API
    void SetNameChildrenOrder(const std::vector<TfToken>& names);

    /// Adds a new name child \p name in the name children order.
    /// If \p index is -1, the name is inserted at the end.
    SDF_API
    void InsertInNameChildrenOrder(const TfToken& name, int index = -1);

    /// Removes a name child name from the name children order.
    SDF_API
    void RemoveFromNameChildrenOrder(const TfToken& name);

    /// Removes a name child name from the name children order by index.
    SDF_API
    void RemoveFromNameChildrenOrderByIndex(int index);

    /// Reorders the given list of child names according to the reorder
    /// nameChildren statement for this prim.
    ///
    /// This routine employs the standard list editing operation for ordered
    /// items in a ListEditor.
    SDF_API
    void ApplyNameChildrenOrder(std::vector<TfToken>* vec) const;

    /// @}
    /// \name Properties
    /// @{

    /// Returns the prim's properties.
    SDF_API
    PropertySpecView GetProperties() const;

    /// Updates properties to match the given vector of properties.
    SDF_API
    void SetProperties(const SdfPropertySpecHandleVector&);

    /// Inserts a property.
    ///
    /// \p index is ignored except for range checking;  -1 is permitted.
    ///
    /// Returns true if succesful, false if failed.
    SDF_API
    bool InsertProperty(const SdfPropertySpecHandle& property, int index = -1);

    /// Removes the property.
    SDF_API
    void RemoveProperty(const SdfPropertySpecHandle& property);

    /// Returns a view of the attributes of this prim.
    SDF_API
    AttributeSpecView GetAttributes() const;

    /// Returns a view of the relationships of this prim.
    SDF_API
    RelationshipSpecView GetRelationships() const;

    /// Returns the list of property names for this prim's reorder
    /// properties statement.
    ///
    /// See SetPropertyOrder() for more info.
    SDF_API
    SdfPropertyOrderProxy GetPropertyOrder() const;

    /// Returns true if this prim has a property ordering specified.
    SDF_API
    bool HasPropertyOrder() const;

    /// Given a list of (possibly sparse) property names, authors a
    /// reorder properties statement for this prim.
    ///
    /// The reorder statement can modify the order of properties during
    /// composition.  This order doesn't affect GetProperties(),
    /// InsertProperty(), SetProperties(), et al.
    SDF_API
    void SetPropertyOrder(const std::vector<TfToken>& names);

    /// Add a new property \p name in the property order.
    /// If \p index is -1, the name is inserted at the end.
    SDF_API
    void InsertInPropertyOrder(const TfToken& name, int index = -1);

    /// Remove a property name from the property order.
    SDF_API
    void RemoveFromPropertyOrder(const TfToken& name);

    /// Remove a property name from the property order by index.
    SDF_API
    void RemoveFromPropertyOrderByIndex(int index);

    /// Reorders the given list of property names according to the
    /// reorder properties statement for this prim.
    ///
    /// This routine employs the standard list editing operation for ordered
    /// items in a ListEditor.
    SDF_API
    void ApplyPropertyOrder(std::vector<TfToken>* vec) const;

    /// @}
    /// \name Lookup
    /// @{

    /// Returns the object for the given \p path.
    ///
    /// If \p path is relative then it will be interpreted as
    /// relative to this prim.  If it is absolute then it will be
    /// interpreted as absolute in this prim's layer.
    ///
    /// Returns invalid handle if there is no object at \p path.
    SDF_API
    SdfSpecHandle GetObjectAtPath(const SdfPath& path) const;

    /// Returns a prim given its \p path.
    ///
    /// Returns invalid handle if there is no prim at \p path.
    /// This is simply a more specifically typed version of GetObjectAtPath.
    SDF_API
    SdfPrimSpecHandle GetPrimAtPath(const SdfPath& path) const;

    /// Returns a property given its \p path.
    ///
    /// Returns invalid handle if there is no property at \p path.
    /// This is simply a more specifically typed version of GetObjectAtPath.
    SDF_API
    SdfPropertySpecHandle GetPropertyAtPath(const SdfPath& path) const;

    /// Returns an attribute given its \p path.
    ///
    /// Returns invalid handle if there is no attribute at \p path.
    /// This is simply a more specifically typed version of GetObjectAtPath.
    SDF_API
    SdfAttributeSpecHandle GetAttributeAtPath(const SdfPath& path) const;

    /// Returns a relationship given its \p path.
    ///
    /// Returns invalid handle if there is no relationship at \p path.
    /// This is simply a more specifically typed version of GetObjectAtPath.
    SDF_API
    SdfRelationshipSpecHandle GetRelationshipAtPath(const SdfPath& path) const;

    /// @}
    /// \name Metadata
    /// @{

    /// Returns the typeName of the model prim.
    ///
    /// For prims this specifies the sub-class of MfPrim that
    /// this prim describes.
    ///
    /// The default value for typeName is the empty token.
    SDF_API
    TfToken GetTypeName() const;

    /// Sets the typeName of the model prim.
    SDF_API
    void SetTypeName(const std::string& value);

    /// Returns the comment string for this prim spec.
    ///
    /// The default value for comment is @"".
    SDF_API
    std::string GetComment() const;

    /// Sets the comment string for this prim spec.
    SDF_API
    void SetComment(const std::string& value);

    /// Returns the documentation string for this prim spec.
    ///
    /// The default value for documentation is @"".
    SDF_API
    std::string GetDocumentation() const;

    /// Sets the documentation string for this prim spec.
    SDF_API
    void SetDocumentation(const std::string& value);

    /// Returns whether this prim spec is active.
    ///
    /// The default value for active is true.
    SDF_API
    bool GetActive() const;

    /// Sets whether this prim spec is active.
    SDF_API
    void SetActive(bool value);

    /// Returns true if this prim spec has an opinion about active.
    SDF_API
    bool HasActive() const;

    /// Removes the active opinion in this prim spec if there is one.
    SDF_API
    void ClearActive();

    /// Returns whether this prim spec will be hidden in browsers.
    ///
    /// The default value for hidden is false.
    SDF_API
    bool GetHidden() const;

    /// Sets whether this prim spec will be hidden in browsers.
    SDF_API
    void SetHidden( bool value );

    /// Returns this prim spec's kind.
    ///
    /// The default value for kind is an empty \c TfToken.
    SDF_API
    TfToken GetKind() const;

    /// Sets this prim spec's kind.
    SDF_API
    void SetKind(const TfToken& value);

    /// Returns true if this prim spec has an opinion about kind.
    SDF_API
    bool HasKind() const;

    /// Remove the kind opinion from this prim spec if there is one.
    SDF_API
    void ClearKind();

    /// Returns the symmetry function for this prim.
    ///
    /// The default value for symmetry function is an empty token.
    SDF_API
    TfToken GetSymmetryFunction() const;

    /// Sets the symmetry function for this prim.
    ///
    /// If \p functionName is an empty token, then this removes any symmetry
    /// function for the given prim.
    SDF_API
    void SetSymmetryFunction(const TfToken& functionName);

    /// Returns the symmetry arguments for this prim.
    ///
    /// The default value for symmetry arguments is an empty dictionary.
    SDF_API
    SdfDictionaryProxy GetSymmetryArguments() const;

    /// Sets a symmetry argument for this prim.
    ///
    /// If \p value is empty, then this removes the setting
    /// for the given symmetry argument \p name.
    SDF_API
    void SetSymmetryArgument(const std::string& name, const VtValue& value);

    /// Returns the symmetric peer for this prim.
    ///
    /// The default value for symmetric peer is an empty string.
    SDF_API
    std::string GetSymmetricPeer() const;

    /// Sets a symmetric peer for this prim.
    ///
    /// If \p peerName is empty, then this removes the symmetric peer
    /// for this prim.
    SDF_API
    void SetSymmetricPeer(const std::string& peerName);

    /// Returns the prefix string for this prim spec.
    ///
    /// The default value for prefix is "".
    SDF_API
    std::string GetPrefix() const;

    /// Sets the prefix string for this prim spec.
    SDF_API
    void SetPrefix(const std::string& value);

    /// Returns the custom data for this prim.
    ///
    /// The default value for custom data is an empty dictionary.
    ///
    /// Custom data is for use by plugins or other non-tools supplied
    /// extensions that need to be able to store data attached to arbitrary
    /// scene objects.  Note that if the only objects you want to store data
    /// on are prims, using custom attributes is probably a better choice.
    /// But if you need to possibly store this data on attributes or
    /// relationships or as annotations on reference arcs, then custom data
    /// is an appropriate choice.
    SDF_API
    SdfDictionaryProxy GetCustomData() const;

    /// Returns the asset info dictionary for this prim.
    /// 
    /// The default value is an empty dictionary. 
    /// 
    /// The asset info dictionary is used to annotate prims representing the 
    /// root-prims of assets (generally organized as models) with various 
    /// data related to asset management. For example, asset name, root layer
    /// identifier, asset version etc.
    /// 
    SDF_API
    SdfDictionaryProxy GetAssetInfo() const;

    /// Sets a custom data entry for this prim.
    ///
    /// If \p value is empty, then this removes the given custom data entry.
    SDF_API
    void SetCustomData(const std::string& name, const VtValue& value);

    /// Sets a asset info entry for this prim.
    ///
    /// If \p value is empty, then this removes the given asset info entry.
    /// 
    /// \sa GetAssetInfo()
    ///
    SDF_API
    void SetAssetInfo(const std::string& name, const VtValue& value);

<<<<<<< HEAD
    /// \brief Returns the spec specifier (def, over or class).
=======
    /// Returns the spec specifier (def, over or class).
>>>>>>> cd7567a3
    SDF_API
    SdfSpecifier GetSpecifier() const;

    /// Sets the spec specifier (def or over).
    SDF_API
    void SetSpecifier(SdfSpecifier value);

    /// Returns the prim's permission restriction.
    ///
    /// The default value for permission is SdfPermissionPublic.
    SDF_API
    SdfPermission GetPermission() const;

    /// Sets the prim's permission restriction.
    SDF_API
    void SetPermission(SdfPermission value);

    /// Returns the prefixSubstitutions dictionary for this prim spec.
    ///
    /// The default value for prefixSubstitutions is an empty VtDictionary.
    SDF_API
    VtDictionary GetPrefixSubstitutions() const;

    /// Sets the \p prefixSubstitutions dictionary for this prim spec.
    SDF_API
    void SetPrefixSubstitutions(const VtDictionary& prefixSubstitutions);

    /// Sets the value for the prim's instanceable flag.
    SDF_API
    void SetInstanceable(bool instanceable);

    /// Returns the value for the prim's instanceable flag.
    SDF_API
    bool GetInstanceable() const;

    /// Returns true if this prim spec has a value authored for its
    /// instanceable flag, false otherwise.
    SDF_API
    bool HasInstanceable() const;

    /// Clears the value for the prim's instanceable flag.
    SDF_API
    void ClearInstanceable();

    /// @}
    /// \name Payload
    /// @{

    /// Returns this prim spec's payload.
    ///
    /// The default value for payload is an empty \c SdfPayload.
    SDF_API
    SdfPayload GetPayload() const;

    /// Sets this prim spec's payload.
    SDF_API
    void SetPayload(const SdfPayload& value);

    /// Returns true if this prim spec has an opinion about payload.
    SDF_API
    bool HasPayload() const;

    /// Remove the payload opinion from this prim spec if there is one.
    SDF_API
    void ClearPayload();

    /// @}
    /// \name Inherits
    /// @{

    /// Returns a proxy for the prim's inherit paths.
    ///
    /// Inherit paths for this prim may be modified through the proxy.
    SDF_API
    SdfInheritsProxy GetInheritPathList() const;

    /// Returns true if this prim has inherit paths set.
    SDF_API
    bool HasInheritPaths() const;

    /// Clears the inherit paths for this prim.
    SDF_API
    void ClearInheritPathList();

    /// @}
    /// \name Specializes
    /// @{

    /// Returns a proxy for the prim's specializes paths.
    ///
    /// Specializes for this prim may be modified through the proxy.
    SDF_API
    SdfSpecializesProxy GetSpecializesList() const;

    /// Returns true if this prim has specializes set.
    SDF_API
    bool HasSpecializes() const;

    /// Clears the specializes for this prim.
    SDF_API
    void ClearSpecializesList();

    /// @}
    /// \name References
    /// @{

    /// Returns a proxy for the prim's references.
    ///
    /// References for this prim may be modified through the proxy.
    SDF_API
    SdfReferencesProxy GetReferenceList() const;

    /// Returns true if this prim has references set.
    SDF_API
    bool HasReferences() const;

    /// Clears the references for this prim.
    SDF_API
    void ClearReferenceList();

    /// @}
    /// \name Variants
    /// @{

    /// Returns a proxy for the prim's variant sets.
    ///
    /// Variant sets for this prim may be modified through the proxy.
    SDF_API
    SdfVariantSetNamesProxy GetVariantSetNameList() const;

    /// Returns true if this prim has variant sets set.
    SDF_API
    bool HasVariantSetNames() const;

<<<<<<< HEAD
    /// \brief Returns list of variant names for the given varient set.
=======
    /// Returns list of variant names for the given varient set.
>>>>>>> cd7567a3
    SDF_API
    std::vector<std::string> GetVariantNames(const std::string& name) const;

    /// Returns the variant sets.
    ///
    /// The result maps variant set names to variant sets.  Variant sets
    /// may be removed through the proxy.
    SDF_API
    SdfVariantSetsProxy GetVariantSets() const;

    /// Removes the variant set with the given \a name.
    ///
    /// Note that the set's name should probably also be removed from
    /// the variant set names list.
    SDF_API
    void RemoveVariantSet(const std::string& name);

    /// Returns an editable map whose keys are variant set names and
    /// whose values are the variants selected for each set.
    SDF_API
    SdfVariantSelectionProxy GetVariantSelections() const;

    /// Sets the variant selected for the given variant set.
    /// If \p variantName is empty, then this removes the variant
    /// selected for the variant set \p variantSetName.
    SDF_API
    void SetVariantSelection(const std::string& variantSetName,
                             const std::string& variantName);

    /// @}
    /// \name Relocates
    /// @{

    /// Get an editing proxy for the map of namespace relocations
    /// specified on this prim.
    ///
    /// The map of namespace relocation paths is editable in-place via
    /// this editing proxy.  Individual source-target pairs can be added,
    /// removed, or altered using common map operations.
    ///
    /// The map is organized as target \c SdfPath indexed by source \c SdfPath.
    /// Key and value paths are stored as absolute regardless of how they're
    /// added.
    SDF_API
	SdfRelocatesMapProxy GetRelocates() const;
    
    /// Set the entire map of namespace relocations specified on this prim.
    /// Use the editing proxy for modifying single paths in the map.
    SDF_API
    void SetRelocates(const SdfRelocatesMap& newMap);

    /// Returns true if this prim has any relocates opinion, including
    /// that there should be no relocates (i.e. an empty map).  An empty
    /// map (no relocates) does not mean the same thing as a missing map
    /// (no opinion).
    SDF_API
    bool HasRelocates() const;
    
    /// Clears the relocates opinion for this prim.
    SDF_API
    void ClearRelocates();

    /// @}

private:
    // Returns true if this object is the pseudo-root.
    bool _IsPseudoRoot() const;

    // Raises an error and returns false if this is the pseudo-root,
    // otherwise returns true.  We want to allow clients to be able
    // to use pseudo-roots as any other prim in namespace editing
    // operations as well as silently permit read accesses on fields
    // pseudo-roots don't actually have in order to promote generic
    // algorithm programming.  Mutating methods on SdfPrimSpec use
    // this function as write access validation.
    bool _ValidateEdit(const TfToken& key) const;

    // Returns a list editor object for name children order list edits.
    boost::shared_ptr<Sdf_ListEditor<SdfNameTokenKeyPolicy> >
    _GetNameChildrenOrderEditor() const;

    // Returns a list editor object for property order list edits.
    boost::shared_ptr<Sdf_ListEditor<SdfNameTokenKeyPolicy> >
    _GetPropertyOrderEditor() const;

private:
    static SdfPrimSpecHandle
    _New(const SdfPrimSpecHandle &parentPrim,
         const TfToken &name, SdfSpecifier spec,
         const TfToken &typeName);
};

/// Convenience function to create a prim at the given path, and any
/// necessary parent prims, in the given layer.
///
/// If a prim already exists at the given path it will be returned
/// unmodified.
///
/// The new specs are created with SdfSpecifierOver and an empty type.
/// primPath must be a valid prim path.
SDF_API 
SdfPrimSpecHandle SdfCreatePrimInLayer(const SdfLayerHandle& layer,
                                       const SdfPath& primPath);

#endif // SDF_PRIMSPEC_H<|MERGE_RESOLUTION|>--- conflicted
+++ resolved
@@ -133,11 +133,7 @@
     SDF_API
     bool SetName(const std::string& newName, bool validate = true);
 
-<<<<<<< HEAD
-    /// \brief Returns true if the given string is a valid prim name.
-=======
     /// Returns true if the given string is a valid prim name.
->>>>>>> cd7567a3
     SDF_API
     static bool IsValidName(const std::string& name);
 
@@ -145,11 +141,7 @@
     /// \name Namespace hierarchy
     /// @{
 
-<<<<<<< HEAD
-    /// \brief Returns the prim's namespace pseudo-root prim.
-=======
     /// Returns the prim's namespace pseudo-root prim.
->>>>>>> cd7567a3
     SDF_API
     SdfPrimSpecHandle GetNameRoot() const;
 
@@ -515,11 +507,7 @@
     SDF_API
     void SetAssetInfo(const std::string& name, const VtValue& value);
 
-<<<<<<< HEAD
-    /// \brief Returns the spec specifier (def, over or class).
-=======
     /// Returns the spec specifier (def, over or class).
->>>>>>> cd7567a3
     SDF_API
     SdfSpecifier GetSpecifier() const;
 
@@ -654,11 +642,7 @@
     SDF_API
     bool HasVariantSetNames() const;
 
-<<<<<<< HEAD
-    /// \brief Returns list of variant names for the given varient set.
-=======
     /// Returns list of variant names for the given varient set.
->>>>>>> cd7567a3
     SDF_API
     std::vector<std::string> GetVariantNames(const std::string& name) const;
 
