//
// Copyright 2016 Pixar
//
// Licensed under the Apache License, Version 2.0 (the "Apache License")
// with the following modification; you may not use this file except in
// compliance with the Apache License and the following modification to it:
// Section 6. Trademarks. is deleted and replaced with:
//
// 6. Trademarks. This License does not grant permission to use the trade
//    names, trademarks, service marks, or product names of the Licensor
//    and its affiliates, except as required to comply with Section 4(c) of
//    the License and to reproduce the content of the NOTICE file.
//
// You may obtain a copy of the Apache License at
//
//     http://www.apache.org/licenses/LICENSE-2.0
//
// Unless required by applicable law or agreed to in writing, software
// distributed under the Apache License with the above modification is
// distributed on an "AS IS" BASIS, WITHOUT WARRANTIES OR CONDITIONS OF ANY
// KIND, either express or implied. See the Apache License for the specific
// language governing permissions and limitations under the Apache License.
//
#ifndef USD_CRATEINFO_H
#define USD_CRATEINFO_H

#include "pxr/usd/usd/api.h"
#include "pxr/base/tf/token.h"

#include <cstddef>
#include <cstdint>
#include <memory>
#include <string>
#include <vector>

/// \class UsdCrateInfo
///
/// A class for introspecting the underlying qualities of .usdc 'crate' files,
/// for diagnostic purposes.
///
class UsdCrateInfo
{
public:
    struct Section {
        Section() = default;
        Section(std::string const &name, int64_t start, int64_t size)
            : name(name), start(start), size(size) {}
        std::string name;
        int64_t start = -1, size = -1;
    };

    struct SummaryStats {
        size_t numSpecs = 0;
        size_t numUniquePaths = 0;
        size_t numUniqueTokens = 0;
        size_t numUniqueStrings = 0;
        size_t numUniqueFields = 0;
        size_t numUniqueFieldSets = 0;
    };

<<<<<<< HEAD
    //! Attempt to open and read \p fileName.
    USD_API
    static UsdCrateInfo Open(std::string const &fileName);

    //! Return summary statistics structure for this file.
    USD_API
    SummaryStats GetSummaryStats() const;

    //! Return the named file sections, their location and sizes in the file.
    USD_API
    std::vector<Section> GetSections() const;

    //! Return the file version.
    USD_API
    TfToken GetFileVersion() const;
    
    //! Return the software version.
=======
    /// Attempt to open and read \p fileName.
    USD_API
    static UsdCrateInfo Open(std::string const &fileName);

    /// Return summary statistics structure for this file.
    USD_API
    SummaryStats GetSummaryStats() const;

    /// Return the named file sections, their location and sizes in the file.
    USD_API
    std::vector<Section> GetSections() const;

    /// Return the file version.
    USD_API
    TfToken GetFileVersion() const;
    
    /// Return the software version.
>>>>>>> cd7567a3
    USD_API
    TfToken GetSoftwareVersion() const;

    /// Return true if this object refers to a valid file.
    explicit operator bool() const { return (bool)_impl; }

private:

    struct _Impl;
    std::shared_ptr<_Impl> _impl;
};

#endif // USD_CRATEINFO_H<|MERGE_RESOLUTION|>--- conflicted
+++ resolved
@@ -58,25 +58,6 @@
         size_t numUniqueFieldSets = 0;
     };
 
-<<<<<<< HEAD
-    //! Attempt to open and read \p fileName.
-    USD_API
-    static UsdCrateInfo Open(std::string const &fileName);
-
-    //! Return summary statistics structure for this file.
-    USD_API
-    SummaryStats GetSummaryStats() const;
-
-    //! Return the named file sections, their location and sizes in the file.
-    USD_API
-    std::vector<Section> GetSections() const;
-
-    //! Return the file version.
-    USD_API
-    TfToken GetFileVersion() const;
-    
-    //! Return the software version.
-=======
     /// Attempt to open and read \p fileName.
     USD_API
     static UsdCrateInfo Open(std::string const &fileName);
@@ -94,7 +75,6 @@
     TfToken GetFileVersion() const;
     
     /// Return the software version.
->>>>>>> cd7567a3
     USD_API
     TfToken GetSoftwareVersion() const;
 
