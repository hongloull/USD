//
// Copyright 2016 Pixar
//
// Licensed under the Apache License, Version 2.0 (the "Apache License")
// with the following modification; you may not use this file except in
// compliance with the Apache License and the following modification to it:
// Section 6. Trademarks. is deleted and replaced with:
//
// 6. Trademarks. This License does not grant permission to use the trade
//    names, trademarks, service marks, or product names of the Licensor
//    and its affiliates, except as required to comply with Section 4(c) of
//    the License and to reproduce the content of the NOTICE file.
//
// You may obtain a copy of the Apache License at
//
//     http://www.apache.org/licenses/LICENSE-2.0
//
// Unless required by applicable law or agreed to in writing, software
// distributed under the Apache License with the above modification is
// distributed on an "AS IS" BASIS, WITHOUT WARRANTIES OR CONDITIONS OF ANY
// KIND, either express or implied. See the Apache License for the specific
// language governing permissions and limitations under the Apache License.
//
#ifndef USD_PRIM_H
#define USD_PRIM_H

/// \file usd/prim.h

#include "pxr/usd/usd/api.h"
#include "pxr/usd/usd/common.h"
#include "pxr/usd/usd/object.h"
#include "pxr/usd/usd/primFlags.h"

#include "pxr/usd/sdf/schema.h"
#include "pxr/base/tracelite/trace.h"

#include "pxr/base/tf/declarePtrs.h"
#include "pxr/base/tf/iterator.h"
#include "pxr/base/tf/refBase.h"
#include "pxr/base/tf/token.h"
#include "pxr/base/tf/weakBase.h"

#include "pxr/usd/sdf/path.h"

#include <boost/iterator/iterator_adaptor.hpp>
#include <boost/mpl/assert.hpp>
#include <boost/range/iterator_range.hpp>
#include <boost/type_traits/is_base_of.hpp>

#include <string>
#include <vector>

class UsdTreeIterator;
class Usd_PrimData;

class UsdAttribute;
class UsdRelationship;
class UsdReferences;
class UsdSchemaBase;
class UsdInherits;
class UsdSpecializes;
class UsdVariantSets;
class UsdVariantSet;

class SdfPayload;

class UsdPrimSiblingIterator;
typedef boost::iterator_range<UsdPrimSiblingIterator> UsdPrimSiblingRange;

class UsdPrimSubtreeIterator;
typedef boost::iterator_range<UsdPrimSubtreeIterator> UsdPrimSubtreeRange;

/// \class UsdPrim
///
/// UsdPrim is the sole persistent scenegraph object on a UsdStage, and
/// is the embodiment of a "Prim" as described in the <em>Universal Scene
/// Description Composition Compendium</em>
///
/// A UsdPrim is the principal container of other types of scene description.
/// It provides API for accessing and creating all of the contained kinds
/// of scene description, which include:
/// \li UsdVariantSets - all VariantSets on the prim (GetVariantSets(), GetVariantSet())
/// \li UsdReferences - all references on the prim (GetReferences())
/// \li UsdInherits - all inherits on the prim (GetInherits())
/// \li UsdSpecializes - all specializes on the prim (GetSpecializes())
///
/// As well as access to the API objects for properties contained within the 
/// prim - UsdPrim as well as all of the following classes are subclasses
/// of UsdObject:
/// \li UsdProperty - generic access to all attributes and relationships.
/// A UsdProperty can be queried and cast to a UsdAttribute or UsdRelationship
/// using UsdObject::Is<>() and UsdObject::As<>(). (GetPropertyNames(), 
/// GetProperties(), GetPropertiesInNamespace(), GetPropertyOrder(),
/// SetPropertyOrder())
/// \li UsdAttribute - access to default and timesampled attribute values, as 
/// well as value resolution information, and attribute-specific metadata 
/// (CreateAttribute(), GetAttribute(), GetAttributes(), HasAttribute())
/// \li UsdRelationship - access to authoring and resolving relationships
/// to other prims and properties (CreateRelationship(), GetRelationship(), 
/// GetRelationships(), HasRelationship())
///
/// UsdPrim also provides access to iteration through its prim children,
/// optionally making use of the \ref primFlags.h "prim predicates facility" 
/// (GetChildren(), GetAllChildren(), GetFilteredChildren()).
///
/// \section Lifetime Management
///
/// Clients acquire UsdPrim objects, which act like weak/guarded pointers
/// to persistent objects owned and managed by their originating UsdStage.
/// We provide the following guarantees for a UsdPrim acquired via 
/// UsdStage::GetPrimAtPath() or UsdStage::OverridePrim() or 
/// UsdStage::DefinePrim():
/// \li As long as no further mutations to the structure of the UsdStage
///     are made, the UsdPrim will still be valid.  Loading and
///     Unloading are considered structural mutations.
/// \li When the UsdStage's structure \em is mutated, the thread performing
///     the mutation will receive a UsdNotice::ObjectsChanged notice
///     after the stage has been reconfigured, which provides details as to
///     what prims may have been created or destroyed, and what prims
///     may simply have changed in some structural way.
///
/// Prim access in "reader" threads should be limited to GetPrimAtPath(), which
/// will never cause a mutation to the Stage or its layers.
///
/// Please refer to \ref UsdNotice for a listing of
/// the events that could cause UsdNotice::ObjectsChanged to be emitted.
class UsdPrim : public UsdObject
{
public:
    /// Convenience typedefs.
    typedef UsdPrimSiblingIterator SiblingIterator;
    typedef UsdPrimSiblingRange SiblingRange;

    /// Convenience typedefs.
    typedef UsdPrimSubtreeIterator SubtreeIterator;
    typedef UsdPrimSubtreeRange SubtreeRange;

    /// Construct an invalid prim.
    UsdPrim() : UsdObject() {}

    /// Return this prim's definition from the UsdSchemaRegistry based on the
    /// prim's type if one exists, otherwise return null.
	USD_API SdfPrimSpecHandle GetPrimDefinition() const;

    /// Return this prim's composed specifier.
    SdfSpecifier GetSpecifier() const { return _Prim()->GetSpecifier(); };

    /// Return a list of PrimSpecs that provide opinions for this prim
    /// (i.e. the prim's metadata fields, including composition
    /// metadata). These specs are ordered from strongest to weakest opinion.
    ///
    /// \note The results returned by this method are meant for debugging
    /// and diagnostic purposes.  It is **not** advisable to retain a 
    /// PrimStack for the purposes of expedited value resolution for prim
    /// metadata, since not all metadata resolves with simple "strongest
    /// opinion wins" semantics.
    USD_API SdfPrimSpecHandleVector GetPrimStack() const;

    /// Author an opinion for this Prim's specifier at the current edit
    /// target.
    bool SetSpecifier(SdfSpecifier specifier) const {
        return SetMetadata(SdfFieldKeys->Specifier, specifier);
    }

    /// Return this prim's composed type name.  Note that this value is
    /// cached and is efficient to query.
    const TfToken &GetTypeName() const { return _Prim()->GetTypeName(); };

    /// Author this Prim's typeName at the current EditTarget.
    bool SetTypeName(const TfToken & typeName) const {
        return SetMetadata(SdfFieldKeys->TypeName, typeName);
    }

    /// Clear the opinion for this Prim's typeName at the current edit
    /// target.
    bool ClearTypeName() const {
        return ClearMetadata(SdfFieldKeys->TypeName);
    }

    /// Return true if a typeName has been authored.
    bool HasAuthoredTypeName() const {
        return HasAuthoredMetadata(SdfFieldKeys->TypeName);
    }

    /// Return true if this prim is active, meaning neither it nor any of its
    /// ancestors have active=false.  Return false otherwise.
    bool IsActive() const { return _Prim()->IsActive(); }

    /// Author 'active' metadata for this prim at the current EditTarget.
    bool SetActive(bool active) const {
        return SetMetadata(SdfFieldKeys->Active, active);
    }

    /// Remove the authored 'active' opinion at the current EditTarget.  Do
    /// nothing if there is no authored opinion.
    bool ClearActive() const {
        return ClearMetadata(SdfFieldKeys->Active);
    }

    /// Return true if this prim has an authored opinion for 'active', false
    /// otherwise.
    bool HasAuthoredActive() const {
        return HasAuthoredMetadata(SdfFieldKeys->Active);
    }

    /// Return true if this prim is active, and \em either it is loadable and
    /// it is loaded, \em or its nearest loadable ancestor is loaded, \em or it
    /// has no loadable ancestor; false otherwise.
    bool IsLoaded() const { return _Prim()->IsLoaded(); }

    /// Return true if this prim is a model based on its kind metadata, false
    /// otherwise.
    bool IsModel() const { return _Prim()->IsModel(); }

    /// Return true if this prim is a model group based on its kind metadata,
    /// false otherwise.  If this prim is a group, it is also necessarily a
    /// model.
    bool IsGroup() const { return _Prim()->IsGroup(); }

    /// Return true if this prim or any of its ancestors is a class.
    bool IsAbstract() const { return _Prim()->IsAbstract(); }

    /// Return true if this prim and all its ancestors have defining specifiers,
    /// false otherwise. \sa SdfIsDefiningSpecifier.
    bool IsDefined() const { return _Prim()->IsDefined(); }

    /// Return true if this prim has a specifier of type SdfSpecifierDef
    /// or SdfSpecifierClass. \sa SdfIsDefiningSpecifier
    bool HasDefiningSpecifier() const { 
        return _Prim()->HasDefiningSpecifier(); 
    }

    /// Return all of this prim's property names (attributes and relationships),
    /// including all builtin properties, ordered according to the strongest
    /// propertyOrder statement in scene description if one exists, otherwise
    /// ordered according to TfDictionaryLessThan.
    ///
    /// \sa GetAuthoredPropertyNames()
    /// \sa UsdProperty::IsAuthored()
	USD_API TfTokenVector GetPropertyNames() const;

    /// Return this prim's property names (attributes and relationships) that
    /// have authored scene description, ordered according to the strongest
    /// propertyOrder statement in scene description if one exists, otherwise
    /// ordered according to TfDictionaryLessThan.
    ///
    /// \sa GetPropertyNames()
    /// \sa UsdProperty::IsAuthored() 
	USD_API TfTokenVector GetAuthoredPropertyNames() const;

    /// Return all of this prim's properties (attributes and relationships),
    /// including all builtin properties, ordered by name according to the
    /// strongest propertyOrder statement in scene description if one exists,
    /// otherwise ordered according to TfDictionaryLessThan.
    ///
    /// To obtain only either attributes or relationships, use either
    /// GetAttributes() or GetRelationships().
    ///
    /// To determine whether a property is either an attribute or a
    /// relationship, use the UsdObject::As() and UsdObject::Is() methods in
    /// C++:
    ///
    /// \code
    /// // Use As<>() to obtain a subclass instance.
    /// if (UsdAttribute attr = property.As<UsdAttribute>()) {
    ///     // use attribute 'attr'.
    /// else if (UsdRelationship rel = property.As<UsdRelationship>()) {
    ///     // use relationship 'rel'.
    /// }
    ///
    /// // Use Is<>() to discriminate only.
    /// if (property.Is<UsdAttribute>()) {
    ///     // property is an attribute.
    /// }
    /// \endcode
    ///
    /// In Python, use the standard isinstance() function:
    ///
    /// \code
    /// if isinstance(property, Usd.Attribute):
    ///     # property is a Usd.Attribute.
    /// elif isinstance(property, Usd.Relationship):
    ///     # property is a Usd.Relationship.
    /// \endcode
    ///
    /// \sa GetAuthoredProperties()
    /// \sa UsdProperty::IsAuthored()
	USD_API std::vector<UsdProperty> GetProperties() const;

    /// Return this prim's properties (attributes and relationships) that have
    /// authored scene description, ordered by name according to the strongest
    /// propertyOrder statement in scene description if one exists, otherwise
    /// ordered according to TfDictionaryLessThan.
    ///
    /// \sa GetProperties()
    /// \sa UsdProperty::IsAuthored()
	USD_API std::vector<UsdProperty> GetAuthoredProperties() const;

    /// Return this prim's properties that are inside the given property
    /// namespace ordered according to the strongest propertyOrder statement in
    /// scene description if one exists, otherwise ordered according to
    /// TfDictionaryLessThan.
    ///
    /// A \p namespaces argument whose elements are ["ri", "attribute"] will
    /// return all the properties under the namespace "ri:attribute",
    /// i.e. "ri:attribute:*". An empty \p namespaces argument is equivalent to
    /// GetProperties().
    ///
    /// For details of namespaced properties, see \ref Usd_Ordering
	USD_API std::vector<UsdProperty>
    GetPropertiesInNamespace(const std::vector<std::string> &namespaces) const;

    /// \overload
    /// \p namespaces must be an already-concatenated ordered set of namespaces,
    /// and may or may not terminate with the namespace-separator character. If
    /// \p namespaces is empty, this method is equivalent to GetProperties().
	USD_API std::vector<UsdProperty>
    GetPropertiesInNamespace(const std::string &namespaces) const;

    /// Like GetPropertiesInNamespace(), but exclude properties that do not have
    /// authored scene description from the result.  See
    /// UsdProperty::IsAuthored().
    ///
    /// For details of namespaced properties, see \ref Usd_Ordering
	USD_API std::vector<UsdProperty>
    GetAuthoredPropertiesInNamespace(
        const std::vector<std::string> &namespaces) const;

    /// \overload
    /// \p namespaces must be an already-concatenated ordered set of namespaces,
    /// and may or may not terminate with the namespace-separator character. If
    /// \p namespaces is empty, this method is equivalent to
    /// GetAuthoredProperties().
	USD_API std::vector<UsdProperty>
    GetAuthoredPropertiesInNamespace(const std::string &namespaces) const;

    /// Return the strongest propertyOrder metadata value authored on this prim.
	USD_API TfTokenVector GetPropertyOrder() const;

    /// Author an opinion for propertyOrder metadata on this prim at the current
    /// EditTarget.
	USD_API void SetPropertyOrder(const TfTokenVector &order) const;

    /// Remove all scene description for the property with the
    /// given \p propName <em>in the current UsdEditTarget</em>.
    /// Return true if the property is removed, false otherwise.
	USD_API bool RemoveProperty(const TfToken &propName);

    /// Return a UsdProperty with the name \a propName. The property 
    /// returned may or may not \b actually exist so it must be checked for
    /// validity. Suggested use:
    ///
    /// \code
    /// if (UsdProperty myProp = prim.GetProperty("myProp")) {
    ///    // myProp is safe to use. 
    ///    // Edits to the owning stage requires subsequent validation.
    /// } else {
    ///    // myProp was not defined/authored
    /// }
    /// \endcode
	USD_API UsdProperty GetProperty(const TfToken &propName) const;

    /// Return true if this prim has an property named \p propName, false
    /// otherwise.
	USD_API bool HasProperty(const TfToken &propName) const;

private:
    friend void wrapUsdPrim();
    /// The non-templated implementation of UsdPrim::IsA using the
    /// TfType system.
	USD_API bool _IsA(const TfType& schemaType) const;

public:
    /// Return true if the UsdPrim is/inherits a Schema of type T.
    ///
    /// This will also return true if the UsdPrim is a schema that inherits
    /// from schema \c T.
    template <typename T>
    bool IsA() const {
        BOOST_MPL_ASSERT_MSG((boost::is_base_of<UsdSchemaBase, T>::value),
                             Provided_type_must_derive_UsdSchemaBase,
                             (T));
        return _IsA(TfType::Find<T>());
    };

    // --------------------------------------------------------------------- //
    /// \name Prim Children
    // --------------------------------------------------------------------- //

    /// Return this prim's direct child named \p name if it has one, otherwise
    /// return an invalid UsdPrim.  Equivalent to:
    /// \code
    /// prim.GetStage()->GetPrimAtPath(prim.GetPath().AppendChild(name))
    /// \endcode
	USD_API UsdPrim GetChild(const TfToken &name) const;

    /// Return this prim's active, loaded, defined, non-abstract children as an
    /// iterable range.  Equivalent to:
    /// \code
    /// GetFilteredChildren(UsdPrimIsActive and UsdPrimIsDefined and
    ///                     UsdPrimIsLoaded and not UsdPrimIsAbstract)
    /// \endcode
    ///
    /// The above conjunction defines the "canonical traversal predicate,"
    /// as it represents the prims on the stage that a processor would
    /// typically consider present, meaningful, and needful of consideration.
    ///
    /// See \ref Usd_PrimFlags "Prim predicate flags" for more information.
    inline SiblingRange GetChildren() const;

    /// Return all this prim's children as an iterable range.
    inline SiblingRange GetAllChildren() const;

    /// Return a subset of all of this prim's children filtered by \p predicate
    /// as an iterable range.  The \p predicate is generated by combining a
    /// series of prim flag terms with either && or || and !.
    ///
    /// Example usage:
    /// \code
    /// // Get all active model children.
    /// GetFilteredChildren(UsdPrimIsActive and UsdPrimIsModel);
    /// \endcode
    ///
    /// See \ref Usd_PrimFlags "Prim predicate flags" for more information.
    inline SiblingRange
    GetFilteredChildren(const Usd_PrimFlagsPredicate &predicate) const;

    /// Return this prim's active, loaded, defined, non-abstract descendants as
    /// an iterable range.  Equivalent to:
    /// \code
    /// GetFilteredDescendants(UsdPrimIsActive and UsdPrimIsDefined and
    ///                        UsdPrimIsLoaded and not UsdPrimIsAbstract)
    /// \endcode
    ///
    /// \note This method is not yet available in python, pending some
    /// refactoring to make it more feasible.
    ///
    /// See \ref Usd_PrimFlags "Prim predicate flags" for more information,
    /// UsdStage::Traverse(), and \c UsdTreeIterator for more general Stage
    /// traversal behviors.
    inline SubtreeRange GetDescendants() const;

    /// Return all this prim's descendants as an iterable range.
    ///
    /// \note This method is not yet available in python, pending some
    /// refactoring to make it more feasible.
    ///
    /// See \ref Usd_PrimFlags "Prim predicate flags" for more information,
    /// UsdStage::TraverseAll(), and \c UsdTreeIterator for more general Stage
    /// traversal behviors.
    inline SubtreeRange GetAllDescendants() const;

    /// Return a subset of all of this prim's descendants filtered by
    /// \p predicate as an iterable range.  The \p predicate is generated by
    /// combining a series of prim flag terms with either && or || and !.
    ///
    /// Example usage:
    /// \code
    /// // Get all active model descendants.
    /// GetFilteredDescendants(UsdPrimIsActive and UsdPrimIsModel);
    /// \endcode
    ///
    /// \note This method is not yet available in python, pending some
    /// refactoring to make it more feasible.
    ///
    /// See \ref Usd_PrimFlags "Prim predicate flags" for more information,
    /// UsdStage::Traverse(), and \c UsdTreeIterator for more general Stage
    /// traversal behviors.
    inline SubtreeRange
    GetFilteredDescendants(const Usd_PrimFlagsPredicate &predicate) const;

public:
    // --------------------------------------------------------------------- //
    /// \name Parent & Stage
    // --------------------------------------------------------------------- //

    /// Return this prim's parent prim.  Return an invalid UsdPrim if this is a
    /// root prim.
    UsdPrim GetParent() const {
        return Usd_PrimDataHandle(_Prim()->GetParent());
    }

    /// Return this prim's next sibling if it has one, otherwise return the
    /// invalid UsdPrim.  This is equivalent to:
    /// \code
    /// GetFilteredNextSibling(UsdPrimIsActive and UsdPrimIsDefined and
    ///                        UsdPrimIsLoaded and not UsdPrimIsAbstract)
    /// \endcode
    ///
    /// See \ref Usd_PrimFlags "Prim predicate flags" for more information.
	USD_API UsdPrim GetNextSibling() const;

    /// Return this prim's next sibling that matches \p predicate if it has one,
    /// otherwise return the invalid UsdPrim.
    ///
    /// See \ref Usd_PrimFlags "Prim predicate flags" for more information.
	USD_API UsdPrim GetFilteredNextSibling(
        const Usd_PrimFlagsPredicate &predicate) const;

    // --------------------------------------------------------------------- //
    /// \name Variants 
    // --------------------------------------------------------------------- //

    /// Return a UsdVariantSets object representing all the VariantSets
    /// present on this prim.
    ///
    /// The returned object also provides the API for adding new VariantSets
    /// to the prim.
	USD_API UsdVariantSets GetVariantSets() const;

    /// Retrieve a specifically named VariantSet for editing or constructing
    /// a UsdEditTarget.
    ///
    /// This is a shortcut for 
    /// \code
    /// prim.GetVariantSets().GetVariantSet(variantSetName)
    /// \endcode
	USD_API
    UsdVariantSet GetVariantSet(const std::string& variantSetName) const;

    /// Return true if this prim has any authored VariantSets.
    ///
    /// \note this connotes only the *existence* of one of more VariantSets,
    /// *not* that such VariantSets necessarily contain any variants or
    /// variant opinions.
	USD_API bool HasVariantSets() const;


    /// Return a const reference to the PcpPrimIndex for this prim.
    ///
    /// The prim's PcpPrimIndex can be used to examine the scene description
    /// sites that contribute to the prim's property and metadata values in
    /// minute detail.
    ///
    /// For master prims this prim index will be empty; this ensures
    /// that these prims do not provide any attribute or metadata
    /// values. 
    ///
    /// For all other prims in masters, this is the prim index for the 
    /// instance that was chosen to serve as the master for all other 
    /// instances.  
    ///
    /// In either of the above two cases, this prim index will not have the 
    /// same path as the prim's path.
    const PcpPrimIndex &GetPrimIndex() const { return _Prim()->GetPrimIndex(); }

    // --------------------------------------------------------------------- //
    /// \name Attributes 
    // --------------------------------------------------------------------- //

    /// Author scene description for the attribute named \a attrName at the
    /// current EditTarget if none already exists.  Return a valid attribute if
    /// scene description was successfully authored or if it already existed,
    /// return invalid attribute otherwise.  Note that the supplied \a typeName
    /// and \a custom arguments are only used in one specific case.  See below
    /// for details.
    ///
    /// Suggested use:
    /// \code
    /// if (UsdAttribute myAttr = prim.CreateAttribute(...)) {
    ///    // success. 
    /// }
    /// \endcode
    ///
    /// To call this, GetPrim() must return a valid prim.
    ///
    /// - If a spec for this attribute already exists at the current edit
    /// target, do nothing.
    ///
    /// - If a spec for \a attrName of a different spec type (e.g. a
    /// relationship) exists at the current EditTarget, issue an error.
    ///
    /// - If \a name refers to a builtin attribute according to the prim's
    /// definition, author an attribute spec with required metadata from the
    /// definition.
    ///
    /// - If \a name refers to a builtin relationship, issue an error.
    ///
    /// - If there exists an absolute strongest authored attribute spec for
    /// \a attrName, author an attribute spec at the current EditTarget by
    /// copying required metadata from that strongest spec.
    ///
    /// - If there exists an absolute strongest authored relationship spec for
    /// \a attrName, issue an error.
    ///
    /// - Otherwise author an attribute spec at the current EditTarget using
    /// the provided \a typeName and \a custom for the required metadata fields.
    /// Note that these supplied arguments are only ever used in this particular
    /// circumstance, in all other cases they are ignored.
	USD_API UsdAttribute
    CreateAttribute(const TfToken& name,
                    const SdfValueTypeName &typeName,
                    bool custom,
                    SdfVariability variability = SdfVariabilityVarying) const;
    /// \overload
    /// Create a custom attribute with \p name, \p typeName and \p variability.
	USD_API UsdAttribute
    CreateAttribute(const TfToken& name,
                    const SdfValueTypeName &typeName,
                    SdfVariability variability = SdfVariabilityVarying) const;

    /// \overload
    /// This overload of CreateAttribute() accepts a vector of name components
    /// used to construct a \em namespaced property name.  For details, see
    /// \ref Usd_Ordering
	USD_API UsdAttribute CreateAttribute(
        const std::vector<std::string> &nameElts,
        const SdfValueTypeName &typeName,
        bool custom,
        SdfVariability variability = SdfVariabilityVarying) const;
    /// \overload
    /// Create a custom attribute with \p nameElts, \p typeName, and
    /// \p variability.
	USD_API UsdAttribute CreateAttribute(
        const std::vector<std::string> &nameElts,
        const SdfValueTypeName &typeName,
        SdfVariability variability = SdfVariabilityVarying) const;

    /// Like GetProperties(), but exclude all relationships from the result.
	USD_API std::vector<UsdAttribute> GetAttributes() const;

    /// Like GetAttributes(), but exclude attributes without authored scene
    /// description from the result.  See UsdProperty::IsAuthored().
	USD_API std::vector<UsdAttribute> GetAuthoredAttributes() const;

    /// Return a UsdAttribute with the name \a attrName. The attribute 
    /// returned may or may not \b actually exist so it must be checked for
    /// validity. Suggested use:
    ///
    /// \code
    /// if (UsdAttribute myAttr = prim.GetAttribute("myAttr")) {
    ///    // myAttr is safe to use. 
    ///    // Edits to the owning stage requires subsequent validation.
    /// } else {
    ///    // myAttr was not defined/authored
    /// }
    /// \endcode
	USD_API UsdAttribute GetAttribute(const TfToken& attrName) const;

    /// Return true if this prim has an attribute named \p attrName, false
    /// otherwise.
	USD_API bool HasAttribute(const TfToken& attrName) const;

    // --------------------------------------------------------------------- //
    /// \name Relationships
    // --------------------------------------------------------------------- //

    /// Author scene description for the relationship named \a relName at the
    /// current EditTarget if none already exists.  Return a valid relationship
    /// if scene description was successfully authored or if it already existed,
    /// return an invalid relationship otherwise.
    ///
    /// Suggested use:
    /// \code
    /// if (UsdRelationship myRel = prim.CreateRelationship(...)) {
    ///    // success. 
    /// }
    /// \endcode
    ///
    /// To call this, GetPrim() must return a valid prim.
    ///
    /// - If a spec for this relationship already exists at the current edit
    /// target, do nothing.
    ///
    /// - If a spec for \a relName of a different spec type (e.g. an
    /// attribute) exists at the current EditTarget, issue an error.
    ///
    /// - If \a name refers to a builtin relationship according to the prim's
    /// definition, author a relationship spec with required metadata from the
    /// definition.
    ///
    /// - If \a name refers to a builtin attribute, issue an error.
    ///
    /// - If there exists an absolute strongest authored relationship spec for
    /// \a relName, author a relationship spec at the current EditTarget by
    /// copying required metadata from that strongest spec.
    ///
    /// - If there exists an absolute strongest authored attribute spec for \a
    /// relName, issue an error.
    ///
    /// - Otherwise author a uniform relationship spec at the current
    /// EditTarget, honoring \p custom .
    ///
	USD_API UsdRelationship CreateRelationship(const TfToken& relName,
                                       bool custom=true) const;

    /// \overload 
    /// This overload of CreateRelationship() accepts a vector of
    /// name components used to construct a \em namespaced property name.
    /// For details, see \ref Usd_Ordering
	USD_API UsdRelationship CreateRelationship(const std::vector<std::string> &nameElts,
                                       bool custom=true)
        const;

    /// Like GetProperties(), but exclude all attributes from the result.
	USD_API std::vector<UsdRelationship> GetRelationships() const;

    /// Like GetRelationships(), but exclude relationships without authored
    /// scene description from the result.  See UsdProperty::IsAuthored().
	USD_API std::vector<UsdRelationship> GetAuthoredRelationships() const;

    /// Return a UsdRelationship with the name \a relName. The relationship
    /// returned may or may not \b actually exist so it must be checked for
    /// validity. Suggested use:
    ///
    /// \code
    /// if (UsdRelationship myRel = prim.GetRelationship("myRel")) {
    ///    // myRel is safe to use.
    ///    // Edits to the owning stage requires subsequent validation.
    /// } else {
    ///    // myRel was not defined/authored
    /// }
    /// \endcode
	USD_API UsdRelationship GetRelationship(const TfToken& relName) const;

    /// Return true if this prim has a relationship named \p relName, false
    /// otherwise.
	USD_API bool HasRelationship(const TfToken& relName) const;

    // --------------------------------------------------------------------- //
    /// \name Payloads, Load and Unload 
    // --------------------------------------------------------------------- //

    /// Clears the payload at the current EditTarget for this prim. 
    /// Return false if the payload could not be cleared.
	USD_API bool ClearPayload() const;

    /// Fetch the payload for this prim; return true if a value was
    /// read, otherwise return false, leaving \p payload unaltered.
    ///
    /// \sa \ref Usd_Payloads
	USD_API bool GetPayload(SdfPayload* payload) const;
   
    /// Return true if a payload is present on this prim.
    ///
    /// \sa \ref Usd_Payloads
	USD_API bool HasPayload() const;

    /// Author payload metadata for this prim at the current edit
    /// target. Return true on success, false if the value could not be set. 
    ///
    /// \sa \ref Usd_Payloads
	USD_API bool SetPayload(const SdfPayload& payload) const;

<<<<<<< HEAD
    /// \brief Shorthand for SetPayload(SdfPayload(assetPath, primPath)).
	USD_API bool SetPayload(
=======
    /// Shorthand for SetPayload(SdfPayload(assetPath, primPath)).
    bool SetPayload(
>>>>>>> d0250c34
        const std::string& assetPath, const SdfPath& primPath) const;
    
    /// Shorthand for SetPayload(SdfPayload(layer->GetIdentifer(),
    /// primPath)).
	USD_API bool SetPayload(const SdfLayerHandle& layer, const SdfPath& primPath) const;

    /// Loads this prim, all its ancestors, and all its descendants.
    ///
    /// See UsdStage::Load for additional details.
	USD_API void Load() const;

    /// Unloads this prim and all its descendants.
    ///
    /// See UsdStage::Unload for additional details.
	USD_API void Unload() const;

    // --------------------------------------------------------------------- //
    /// \name References 
    // --------------------------------------------------------------------- //

    /// Return a UsdReferences object that allows one to add, remove, or
    /// mutate references <em>at the currently set UsdEditTarget</em>.
    ///
    /// There is currently no facility for \em listing the currently authored
    /// references on a prim... the problem is somewhat ill-defined, and
    /// requires some thought.
	USD_API UsdReferences GetReferences() const;

<<<<<<< HEAD
    /// \brief Return true if this prim has any authored references.
	USD_API bool HasAuthoredReferences() const;
=======
    /// Return true if this prim has any authored references.
    bool HasAuthoredReferences() const;
>>>>>>> d0250c34

    // --------------------------------------------------------------------- //
    /// \name Inherits 
    // --------------------------------------------------------------------- //
    
    /// Return a UsdInherits object that allows one to add, remove, or
    /// mutate inherits <em>at the currently set UsdEditTarget</em>.
    ///
    /// There is currently no facility for \em listing the currently authored
    /// inherits on a prim... the problem is somewhat ill-defined, and
    /// requires some thought.
	USD_API UsdInherits GetInherits() const;

<<<<<<< HEAD
    /// \brief Return true if this prim has any authored inherits.
	USD_API bool HasAuthoredInherits() const;
=======
    /// Return true if this prim has any authored inherits.
    bool HasAuthoredInherits() const;
>>>>>>> d0250c34

    // --------------------------------------------------------------------- //
    /// \name Specializes 
    // --------------------------------------------------------------------- //
    
    /// Return a UsdSpecializes object that allows one to add, remove, or
    /// mutate specializes <em>at the currently set UsdEditTarget</em>.
    ///
    /// There is currently no facility for \em listing the currently authored
    /// specializes on a prim... the problem is somewhat ill-defined, and
    /// requires some thought.
	USD_API UsdSpecializes GetSpecializes() const;

<<<<<<< HEAD
    /// \brief Returns true if this prim has any authored specializes.
	USD_API bool HasAuthoredSpecializes() const;
=======
    /// Returns true if this prim has any authored specializes.
    bool HasAuthoredSpecializes() const;
>>>>>>> d0250c34

    // --------------------------------------------------------------------- //
    /// \name Instancing
    // --------------------------------------------------------------------- //

    /// Return true if this prim has been marked as instanceable.
    ///
    /// Note that this is not the same as IsInstance(). A prim may return
    /// true for IsInstanceable() and false for IsInstance() if this prim
    /// is not active or if it is marked as instanceable but contains no 
    /// instanceable data.
    bool IsInstanceable() const { 
        bool instanceable = false;
        return GetMetadata(SdfFieldKeys->Instanceable, &instanceable) and
            instanceable;
    }

    /// Author 'instanceable' metadata for this prim at the current
    /// EditTarget.
    bool SetInstanceable(bool instanceable) const {
        return SetMetadata(SdfFieldKeys->Instanceable, instanceable);
    }

    /// Remove the authored 'instanceable' opinion at the current EditTarget.
    /// Do nothing if there is no authored opinion.
    bool ClearInstanceable() const {
        return ClearMetadata(SdfFieldKeys->Instanceable);
    }

    /// Return true if this prim has an authored opinion for 'instanceable', 
    /// false otherwise.
    bool HasAuthoredInstanceable() const {
        return HasAuthoredMetadata(SdfFieldKeys->Instanceable);
    }

    /// Return true if this prim is an instance of a master, false
    /// otherwise.
    ///
    /// If this prim is an instance, calling GetMaster() will return
    /// the UsdPrim for the corresponding master prim.
    bool IsInstance() const { return _Prim()->IsInstance(); }

    /// Return true if this prim is a master prim, false otherwise.
    bool IsMaster() const { return _Prim()->IsMaster(); }

    /// Return true if this prim is located in a subtree of prims
    /// rooted at a master prim, false otherwise.
    ///
    /// If this function returns true, this prim is either a master prim
    /// or a descendent of a master prim.
    bool IsInMaster() const { return _Prim()->IsInMaster(); }

    /// If this prim is an instance, return the UsdPrim for the corresponding
    /// master. Otherwise, return an invalid UsdPrim.
	USD_API UsdPrim GetMaster() const;

private:
    friend class UsdObject;
    friend class UsdPrimSiblingIterator;
    friend class UsdPrimSubtreeIterator;
    friend class UsdProperty;
    friend class UsdSchemaBase;
    friend class UsdStage;
    friend class UsdTreeIterator;
    friend class Usd_PrimData;
    friend class Usd_PrimFlagsPredicate;

    // Private implicit conversion.
    UsdPrim(const Usd_PrimDataHandle &primData) : UsdObject(primData) {}

    // General constructor.
    UsdPrim(UsdObjType objType,
            const Usd_PrimDataHandle &prim, const TfToken &propName)
        : UsdObject(objType, prim, propName) {}

    // Helper to make a sibling range.
    inline SiblingRange
    _MakeSiblingRange(const Usd_PrimFlagsPredicate &pred) const;

    // Helper to make a range of descendants.
    inline SubtreeRange
    _MakeDescendantsRange(const Usd_PrimFlagsPredicate &pred) const;

    // Helper to make a vector of properties from names.
    std::vector<UsdProperty>
    _MakeProperties(const TfTokenVector &names) const;

    // Helper for Get(Authored)Properties.
    TfTokenVector _GetPropertyNames(bool onlyAuthored,
                                    bool applyOrder=true) const;

    // Helper for Get(Authored)PropertiesInNamespace.
    std::vector<UsdProperty>
    _GetPropertiesInNamespace(const std::string &namespaces,
                              bool onlyAuthored) const;

    // Helper for Get(Authored)Attributes.
    std::vector<UsdAttribute> _GetAttributes(bool onlyAuthored) const;

    // Helper for Get(Authored)Relationships.
    std::vector<UsdRelationship> _GetRelationships(bool onlyAuthored) const;

    // Return a const reference to the source PcpPrimIndex for this prim.
    //
    // For all prims in masters (which includes the master prim itself), 
    // this is the prim index for the instance that was chosen to serve
    // as the master for all other instances.  This prim index will not
    // have the same path as the prim's path.
    //
    // This is a private helper but is also wrapped out to Python
    // for testing and debugging purposes.
    const PcpPrimIndex &_GetSourcePrimIndex() const
    { return _Prim()->GetSourcePrimIndex(); }
};

#ifdef doxygen

/// Forward traversal iterator of sibling ::UsdPrim s.  This is a
/// standard-compliant iterator that may be used with STL algorithms, etc.
class UsdPrimSiblingIterator {
public:
    /// Iterator value type.
    typedef UsdPrim value_type;
    /// Iterator reference type, in this case the same as \a value_type.
    typedef value_type reference;
    /// Iterator difference type.
    typedef unspecified-integral-type difference_type;
    /// Dereference.
    reference operator*() const;
    /// Indirection.
    unspecified-type operator->() const;
    /// Postincrement.
    UsdPrimSiblingIterator &operator++();
    /// Preincrement.
    UsdPrimSiblingIterator operator++(int);
private:
    /// Equality.
    friend bool operator==(const UsdPrimSiblingIterator &lhs,
                           const UsdPrimSiblingIterator &rhs);
    /// Inequality.
    friend bool operator!=(const UsdPrimSiblingIterator &lhs,
                           const UsdPrimSiblingIterator &rhs);
};

/// Forward iterator range of sibling ::UsdPrim s.  This range type contains a
/// pair of UsdPrimSiblingIterator s, denoting a half-open range of UsdPrim
/// siblings.  It provides a subset of container-like API, such as begin(),
/// end(), front(), empty(), etc.
class UsdPrimSiblingRange {
public:
    /// Iterator type.
    typedef UsdPrimSiblingIterator iterator;
    /// Const iterator type.
    typedef UsdPrimSiblingIterator const_iterator;
    /// Iterator difference type.
    typedef unspecified-integral-type difference_type;
    /// Iterator value_type.
    typedef iterator::value_type value_type;
    /// Iterator reference_type.
    typedef iterator::reference reference;

    /// Construct with a pair of iterators.
    UsdPrimSiblingRange(UsdPrimSiblingIterator begin,
                        UsdPrimSiblingIterator end);

    /// Construct/convert from another compatible range type.
    template <class ForwardRange>
    UsdPrimSiblingRange(const ForwardRange &r);

    /// Assign from another compatible range type.
    template <class ForwardRange>
    UsdPrimSiblingRange &operator=(const ForwardRange &r);

    /// First iterator.
    iterator begin() const;

    /// Past-the-end iterator.
    iterator end() const;

    /// Return !empty().
    operator unspecified_bool_type() const;

    /// Equality compare.
    bool equal(const iterator_range&) const;

    /// Return *begin().  This range must not be empty.
    reference front() const;

    /// Advance this range's begin iterator.
    iterator_range& advance_begin(difference_type n);

    /// Advance this range's end iterator.
    iterator_range& advance_end(difference_type n);

    ;    /// Return begin() == end().
    bool empty() const;

private:
    /// Equality comparison.
    friend bool operator==(const UsdPrimSiblingRange &lhs,
                           const UsdPrimSiblingRange &rhs);
    /// Inequality comparison.
    friend bool operator!=(const UsdPrimSiblingRange &lhs,
                           const UsdPrimSiblingRange &rhs);
};

#else

// Sibling iterator class.  Converts ref to weak and filters according to a
// supplied predicate.
class UsdPrimSiblingIterator : public boost::iterator_adaptor<
    UsdPrimSiblingIterator,                       // crtp base.
    const Usd_PrimData *,                         // base iterator.
    UsdPrim,                                      // value type.
    boost::forward_traversal_tag,                 // traversal
    UsdPrim>                                      // reference type.
{
public:
    // Default ctor.
    UsdPrimSiblingIterator() {}

private:
    friend class UsdPrim;

    // Constructor used by Prim.
    UsdPrimSiblingIterator(const base_type &i, const base_type &end,
                           const Usd_PrimFlagsPredicate &predicate)
        : iterator_adaptor_(i)
        , _end(end)
        , _predicate(predicate) {
        // Need to advance iterator to first matching element.
        if (base() != end and not _predicate(base()))
            increment();
    }

    // Core implementation invoked by iterator_adaptor.
    friend class boost::iterator_core_access;
    bool equal(const UsdPrimSiblingIterator &other) const {
        return base() == other.base() and
            _end == other._end and _predicate == other._predicate;
    }

    void increment() {
        base_type &base = base_reference();
        // Advance base until end is encountered or the predicate succeeds.
        do {
            base = base->GetNextSibling();
        } while (base != _end and not _predicate(base));
    }

    reference dereference() const {
        return UsdPrim(base());
    }

    base_type _end;
    Usd_PrimFlagsPredicate _predicate;
};

// Typedef iterator range.
typedef boost::iterator_range<UsdPrimSiblingIterator> UsdPrimSiblingRange;

// Inform TfIterator it should feel free to make copies of the range type.
template <>
struct Tf_ShouldIterateOverCopy<
    UsdPrimSiblingRange> : boost::true_type {};
template <>
struct Tf_ShouldIterateOverCopy<
    const UsdPrimSiblingRange> : boost::true_type {};

#endif // doxygen


UsdPrimSiblingRange
UsdPrim::GetFilteredChildren(const Usd_PrimFlagsPredicate &predicate) const
{
    return _MakeSiblingRange(predicate);
}

UsdPrimSiblingRange
UsdPrim::GetAllChildren() const
{
    return GetFilteredChildren(Usd_PrimFlagsPredicate::Tautology());
};

UsdPrimSiblingRange
UsdPrim::GetChildren() const
{
    return GetFilteredChildren(UsdPrimIsActive and UsdPrimIsDefined and
                               UsdPrimIsLoaded and not UsdPrimIsAbstract);
}

// Helper to make a sibling range.
UsdPrim::SiblingRange
UsdPrim::_MakeSiblingRange(const Usd_PrimFlagsPredicate &pred) const {
    Usd_PrimDataConstPtr firstChild = _Prim()->GetFirstChild();
    return SiblingRange(SiblingIterator(firstChild, NULL, pred),
                        SiblingIterator(NULL, NULL, pred));
}

#ifdef doxygen

/// Forward traversal iterator of sibling ::UsdPrim s.  This is a
/// standard-compliant iterator that may be used with STL algorithms, etc.
class UsdPrimSubtreeIterator {
public:
    /// Iterator value type.
    typedef UsdPrim value_type;
    /// Iterator reference type, in this case the same as \a value_type.
    typedef value_type reference;
    /// Iterator difference type.
    typedef unspecified-integral-type difference_type;
    /// Dereference.
    reference operator*() const;
    /// Indirection.
    unspecified-type operator->() const;
    /// Postincrement.
    UsdPrimSubtreeIterator &operator++();
    /// Preincrement.
    UsdPrimSubtreeIterator operator++(int);
private:
    /// Equality.
    friend bool operator==(const UsdPrimSubtreeIterator &lhs,
                           const UsdPrimSubtreeIterator &rhs);
    /// Inequality.
    friend bool operator!=(const UsdPrimSubtreeIterator &lhs,
                           const UsdPrimSubtreeIterator &rhs);
};

/// Forward iterator range of sibling ::UsdPrim s.  This range type contains a
/// pair of UsdPrimSubtreeIterator s, denoting a half-open range of UsdPrim
/// siblings.  It provides a subset of container-like API, such as begin(),
/// end(), front(), empty(), etc.
class UsdPrimSubtreeRange {
public:
    /// Iterator type.
    typedef UsdPrimSubtreeIterator iterator;
    /// Const iterator type.
    typedef UsdPrimSubtreeIterator const_iterator;
    /// Iterator difference type.
    typedef unspecified-integral-type difference_type;
    /// Iterator value_type.
    typedef iterator::value_type value_type;
    /// Iterator reference_type.
    typedef iterator::reference reference;

    /// Construct with a pair of iterators.
    UsdPrimSubtreeRange(UsdPrimSubtreeIterator begin,
                        UsdPrimSubtreeIterator end);

    /// Construct/convert from another compatible range type.
    template <class ForwardRange>
    UsdPrimSubtreeRange(const ForwardRange &r);

    /// Assign from another compatible range type.
    template <class ForwardRange>
    UsdPrimSubtreeRange &operator=(const ForwardRange &r);

    /// First iterator.
    iterator begin() const;

    /// Past-the-end iterator.
    iterator end() const;

    /// Return !empty().
    operator unspecified_bool_type() const;

    /// Equality compare.
    bool equal(const iterator_range&) const;

    /// Return *begin().  This range must not be empty.
    reference front() const;

    /// Advance this range's begin iterator.
    iterator_range& advance_begin(difference_type n);

    /// Advance this range's end iterator.
    iterator_range& advance_end(difference_type n);

    ;    /// Return begin() == end().
    bool empty() const;

private:
    /// Equality comparison.
    friend bool operator==(const UsdPrimSubtreeRange &lhs,
                           const UsdPrimSubtreeRange &rhs);
    /// Inequality comparison.
    friend bool operator!=(const UsdPrimSubtreeRange &lhs,
                           const UsdPrimSubtreeRange &rhs);
};

#else

// Subtree iterator class.  Converts ref to weak and filters according to a
// supplied predicate.
class UsdPrimSubtreeIterator : public boost::iterator_adaptor<
    UsdPrimSubtreeIterator,                       // crtp base.
    const Usd_PrimData *,                         // base iterator.
    UsdPrim,                                      // value type.
    boost::forward_traversal_tag,                 // traversal
    UsdPrim>                                      // reference type.
{
public:
    // Default ctor.
    UsdPrimSubtreeIterator() {}

private:
    friend class UsdPrim;

    // Constructor used by Prim.
    UsdPrimSubtreeIterator(const base_type &i, const base_type &end,
                           const Usd_PrimFlagsPredicate &predicate)
        : iterator_adaptor_(i)
        , _end(end)
        , _predicate(predicate) {
        // Need to advance iterator to first matching element.
        base_type &base = base_reference();
        if (base != _end and not _predicate(base)) {
            if (Usd_MoveToNextSiblingOrParent(base, _end, _predicate))
                base = _end;
        }
    }

    // Core implementation invoked by iterator_adaptor.
    friend class boost::iterator_core_access;
    bool equal(const UsdPrimSubtreeIterator &other) const {
        return base() == other.base() and
            _end == other._end and _predicate == other._predicate;
    }

    void increment() {
        base_type &base = base_reference();
        if (not Usd_MoveToChild(base, _end, _predicate)) {
            while (Usd_MoveToNextSiblingOrParent(base, _end, _predicate)) {}
        }
    }

    reference dereference() const {
        return UsdPrim(base());
    }

    base_type _end;
    Usd_PrimFlagsPredicate _predicate;
};

// Typedef iterator range.
typedef boost::iterator_range<UsdPrimSubtreeIterator> UsdPrimSubtreeRange;

// Inform TfIterator it should feel free to make copies of the range type.
template <>
struct Tf_ShouldIterateOverCopy<
    UsdPrimSubtreeRange> : boost::true_type {};
template <>
struct Tf_ShouldIterateOverCopy<
    const UsdPrimSubtreeRange> : boost::true_type {};

#endif // doxygen

UsdPrimSubtreeRange
UsdPrim::GetFilteredDescendants(const Usd_PrimFlagsPredicate &predicate) const
{
    return _MakeDescendantsRange(predicate);
}

UsdPrimSubtreeRange
UsdPrim::GetAllDescendants() const
{
    return GetFilteredDescendants(Usd_PrimFlagsPredicate::Tautology());
};

UsdPrimSubtreeRange
UsdPrim::GetDescendants() const
{
    return GetFilteredDescendants(UsdPrimIsActive and UsdPrimIsDefined and
                                  UsdPrimIsLoaded and not UsdPrimIsAbstract);
}

// Helper to make a sibling range.
UsdPrim::SubtreeRange
UsdPrim::_MakeDescendantsRange(const Usd_PrimFlagsPredicate &pred) const {
    return SubtreeRange(
        SubtreeIterator(_Prim()->GetFirstChild(), NULL, pred),
        SubtreeIterator(_Prim()->GetNextPrim(), NULL, pred));
}


////////////////////////////////////////////////////////////////////////
// UsdObject methods that require UsdPrim be a complete type.

inline UsdPrim
UsdObject::GetPrim() const
{
    return UsdPrim(_prim);
}

#endif // USD_PRIM_H
<|MERGE_RESOLUTION|>--- conflicted
+++ resolved
@@ -742,13 +742,8 @@
     /// \sa \ref Usd_Payloads
 	USD_API bool SetPayload(const SdfPayload& payload) const;
 
-<<<<<<< HEAD
-    /// \brief Shorthand for SetPayload(SdfPayload(assetPath, primPath)).
+    /// Shorthand for SetPayload(SdfPayload(assetPath, primPath)).
 	USD_API bool SetPayload(
-=======
-    /// Shorthand for SetPayload(SdfPayload(assetPath, primPath)).
-    bool SetPayload(
->>>>>>> d0250c34
         const std::string& assetPath, const SdfPath& primPath) const;
     
     /// Shorthand for SetPayload(SdfPayload(layer->GetIdentifer(),
@@ -777,13 +772,8 @@
     /// requires some thought.
 	USD_API UsdReferences GetReferences() const;
 
-<<<<<<< HEAD
-    /// \brief Return true if this prim has any authored references.
+    /// Return true if this prim has any authored references.
 	USD_API bool HasAuthoredReferences() const;
-=======
-    /// Return true if this prim has any authored references.
-    bool HasAuthoredReferences() const;
->>>>>>> d0250c34
 
     // --------------------------------------------------------------------- //
     /// \name Inherits 
@@ -797,13 +787,8 @@
     /// requires some thought.
 	USD_API UsdInherits GetInherits() const;
 
-<<<<<<< HEAD
-    /// \brief Return true if this prim has any authored inherits.
+    /// Return true if this prim has any authored inherits.
 	USD_API bool HasAuthoredInherits() const;
-=======
-    /// Return true if this prim has any authored inherits.
-    bool HasAuthoredInherits() const;
->>>>>>> d0250c34
 
     // --------------------------------------------------------------------- //
     /// \name Specializes 
@@ -817,13 +802,8 @@
     /// requires some thought.
 	USD_API UsdSpecializes GetSpecializes() const;
 
-<<<<<<< HEAD
-    /// \brief Returns true if this prim has any authored specializes.
+    /// Returns true if this prim has any authored specializes.
 	USD_API bool HasAuthoredSpecializes() const;
-=======
-    /// Returns true if this prim has any authored specializes.
-    bool HasAuthoredSpecializes() const;
->>>>>>> d0250c34
 
     // --------------------------------------------------------------------- //
     /// \name Instancing
