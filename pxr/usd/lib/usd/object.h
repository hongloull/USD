//
// Copyright 2016 Pixar
//
// Licensed under the Apache License, Version 2.0 (the "Apache License")
// with the following modification; you may not use this file except in
// compliance with the Apache License and the following modification to it:
// Section 6. Trademarks. is deleted and replaced with:
//
// 6. Trademarks. This License does not grant permission to use the trade
//    names, trademarks, service marks, or product names of the Licensor
//    and its affiliates, except as required to comply with Section 4(c) of
//    the License and to reproduce the content of the NOTICE file.
//
// You may obtain a copy of the Apache License at
//
//     http://www.apache.org/licenses/LICENSE-2.0
//
// Unless required by applicable law or agreed to in writing, software
// distributed under the Apache License with the above modification is
// distributed on an "AS IS" BASIS, WITHOUT WARRANTIES OR CONDITIONS OF ANY
// KIND, either express or implied. See the Apache License for the specific
// language governing permissions and limitations under the Apache License.
//
#ifndef USD_OBJECT_H
#define USD_OBJECT_H

#include "pxr/usd/usd/api.h"
#include "pxr/usd/usd/common.h"
#include "pxr/usd/usd/primData.h"

#include "pxr/usd/sdf/abstractData.h"
#include "pxr/usd/sdf/path.h"

#include <boost/mpl/assert.hpp>
#include <boost/type_traits/is_base_of.hpp>

TF_DECLARE_WEAK_PTRS(UsdStage);

/// \enum UsdObjType
///
/// Enum values to represent the various Usd object types.
///
enum UsdObjType
{
    // Value order matters in this enum.
    UsdTypeObject,
    UsdTypePrim,
    UsdTypeProperty,
    UsdTypeAttribute,
    UsdTypeRelationship,

    Usd_NumObjTypes
};


namespace _Detail {

// A metafunction that takes a UsdObject class like UsdObject, UsdPrim,
// UsdProperty, etc, and gives its corresponding UsdObjType, e.g. UsdTypeObject,
// UsdTypePrim, UsdTypeProperty, etc.  Usage: GetObjType<UsdPrim>::Value.
template <UsdObjType Type>
struct Const { static const UsdObjType Value = Type; };
template <class T> struct GetObjType {
    BOOST_MPL_ASSERT_MSG(false,
                         Type_must_be_UsdObject_subclass, (T));
};
template <> struct GetObjType<UsdObject> : Const<UsdTypeObject> {};
template <> struct GetObjType<UsdPrim> : Const<UsdTypePrim> {};
template <> struct GetObjType<UsdProperty> : Const<UsdTypeProperty> {};
template <> struct GetObjType<UsdAttribute> : Const<UsdTypeAttribute> {};
template <> struct GetObjType<UsdRelationship> : Const<UsdTypeRelationship> {};

} // _Detail

/// Return true if \a subType is the same as or a subtype of \a baseType, false
/// otherwise.
inline bool
UsdIsSubtype(UsdObjType baseType, UsdObjType subType) {
    return (baseType == UsdTypeObject) or (baseType == subType) or
        (baseType == UsdTypeProperty and subType > UsdTypeProperty);
}

/// Return true if \a from is convertible to \a to, false otherwise.  Equivalent
/// to UsdIsSubtype(to, from).
inline bool
UsdIsConvertible(UsdObjType from, UsdObjType to) {
    return UsdIsSubtype(to, from);
}

/// Return true if \a type is a concrete object type, namely one of Prim,
/// Attribute, or Relationship.
inline bool
UsdIsConcrete(UsdObjType type) {
    return type == UsdTypePrim or
        type == UsdTypeAttribute or
        type == UsdTypeRelationship;
}

/// \class UsdObject
///
/// Base class for Usd scenegraph objects, providing common API.
///
/// The commonality between the three types of scenegraph objects in Usd
/// (\ref UsdPrim, \ref UsdAttribute, \ref UsdRelationship) is that they can
/// all have metadata.  Other objects in the API (\ref UsdReferences, 
/// \ref UsdVariantSets, etc.) simply \em are kinds of metadata.
///
/// UsdObject's API primarily provides schema for interacting with the metadata
/// common to all the scenegraph objects, as well as generic access to metadata.
///
/// section Usd_UsdObject_Lifetime Lifetime Management and Object Validity
///
/// Every derived class of UsdObject supports explicit detection of object
/// validity through an \em unspecified-bool-type operator 
/// (i.e. safe bool conversion), so client code should always be able use
/// objects safely, even across edits to the owning UsdStage.  UsdObject
/// classes also perform some level of validity checking upon every use, in
/// order to facilitate debugging of unsafe code, although we reserve the right
/// to activate that behavior only in debug builds, if it becomes compelling
/// to do so for performance reasons.  This per-use checking will cause a
/// fatal error upon failing the inline validity check, with an error message
/// describing the namespace location of the dereferenced object on its
/// owning UsdStage.
///
class UsdObject {
    typedef const TfToken UsdObject::*_UnspecifiedBoolType;

public:
    /// Default constructor produces an invalid object.
    UsdObject() : _type(UsdTypeObject) {}

    // --------------------------------------------------------------------- //
    /// \name Structural and Integrity Info about the Object itself
    /// @{
    // --------------------------------------------------------------------- //

    /// Return true if this is a valid object, false otherwise.
    bool IsValid() const {
        if (not UsdIsConcrete(_type) or not _prim)
            return false;
        if (_type == UsdTypePrim)
            return true;
        SdfSpecType specType = _GetDefiningSpecType();
        return (_type == UsdTypeAttribute and
                specType == SdfSpecTypeAttribute) or
            (_type == UsdTypeRelationship and
             specType == SdfSpecTypeRelationship);
    }

#ifdef doxygen
    /// Safe bool-conversion operator.  Equivalent to IsValid().
    operator unspecified-bool-type() const();
#else
    operator _UnspecifiedBoolType() const {
        return IsValid() ? &UsdObject::_propName : NULL;
    }
#endif // doxygen

public:

    /// Equality comparison.  Return true if \a lhs and \a rhs represent the
    /// same UsdObject, false otherwise.
    friend bool operator==(const UsdObject &lhs, const UsdObject &rhs) {
        return lhs._type == rhs._type and
            lhs._prim == rhs._prim and
            lhs._propName == rhs._propName;
    }

    /// Inequality comparison. Return false if \a lhs and \a rhs represent the
    /// same UsdObject, true otherwise.
    friend bool operator!=(const UsdObject &lhs, const UsdObject &rhs) {
        return not (lhs == rhs);
    }

    // hash_value overload for std/boost hash.
	USD_API friend size_t hash_value(const UsdObject &obj);

    /// Return the stage that owns the object, and to whose state and lifetime
    /// this object's validity is tied.
	USD_API UsdStageWeakPtr GetStage() const;

    /// Return the complete scene path to this object on its UsdStage,
    /// which may (UsdPrim) or may not (all other subclasses) return a 
    /// cached result
    SdfPath GetPath() const {
        // Allow getting expired object paths.
        if (Usd_PrimDataConstPtr p = get_pointer(_prim)) {
            return _type == UsdTypePrim ?
                p->GetPath() : p->GetPath().AppendProperty(_propName);
        }
        return SdfPath();
    }

    /// Return this object's path if this object is a prim, otherwise this
    /// object's nearest owning prim's path.  Equivalent to GetPrim().GetPath().
    const SdfPath &GetPrimPath() const {
        // Allow getting expired object paths.
        if (Usd_PrimDataConstPtr p = get_pointer(_prim))
            return p->GetPath();
        return SdfPath::EmptyPath();
    }

    /// Return this object if it is a prim, otherwise return this object's
    /// nearest owning prim.
    inline UsdPrim GetPrim() const;

    /// Return the full name of this object, i.e. the last component of its
    /// SdfPath in namespace.
    ///
    /// This is equivalent to, but generally cheaper than,
    /// GetPath().GetNameToken()
    const TfToken &GetName() const {
        return _type == UsdTypePrim ?
            _prim->GetPath().GetNameToken() : _propName;
    }

    /// Convert this UsdObject to another object type \p T if possible.  Return
    /// an invalid \p T instance if this object's dynamic type is not
    /// convertible to \p T or if this object is invalid.
    template <class T>
    T As() const {
        // compile-time type assertion provided by invoking Is<T>().
        return Is<T>() ? T(_type, _prim, _propName) : T();
    }

    /// Return true if this object is convertible to \p T.  This is equivalent
    /// to but cheaper than:
    /// \code
    /// bool(obj.As<T>())
    /// \endcode
    template <class T>
    bool Is() const {
        BOOST_MPL_ASSERT_MSG((boost::is_base_of<UsdObject, T>::value),
                             Provided_type_must_derive_or_be_UsdObject,
                             (T));
        return UsdIsConvertible(_type, _Detail::GetObjType<T>::Value);
    }

    /// Return a string that provides a brief summary description of the
    /// object.  This method, along with IsValid()/bool_operator,
    /// is always safe to call on a possibly-expired object, and the 
    /// description will specify whether the object is valid or expired,
    /// along with a few other bits of data.
	USD_API std::string GetDescription() const;
    
    // --------------------------------------------------------------------- //
    /// @}
    // --------------------------------------------------------------------- //


    // --------------------------------------------------------------------- //
    /// \name Generic Metadata Access
    /// @{
    // --------------------------------------------------------------------- //

    /// Resolve the requested metadatum named \p key into \p value,
    /// returning true on success.
    ///
    /// \return false if \p key was not resolvable, or if \p value's
    /// type \c T differed from that of the resolved metadatum.
    ///
    /// \note For any composition-related metadata, as enumerated in
    /// GetAllMetadata(), this method will return only the strongest
    /// opinion found, not applying the composition rules used by Pcp
    /// to process the data.  For more processed/composed views of
    /// composition data, please refer to the specific interface classes,
    /// such as UsdReferences, UsdInherits, UsdVariantSets, etc.
    ///
    /// \sa \ref Usd_OM_Metadata
    template<typename T>
    bool GetMetadata(const TfToken& key, T* value) const;
    /// \overload
    ///
    /// Type-erased access
	USD_API bool GetMetadata(const TfToken& key, VtValue* value) const;

    /// Set metadatum \p key's value to \p value.
    ///
    /// \return false if \p value's type does not match the schema type
    /// for \p key.
    ///
    /// \sa \ref Usd_OM_Metadata
    template<typename T>
    bool SetMetadata(const TfToken& key, const T& value) const;
    /// \overload
	USD_API bool SetMetadata(const TfToken& key, const VtValue& value) const;

    /// Clears the authored \a key's value at the current EditTarget,
    /// returning false on error.
    ///
    /// If no value is present, this method is a no-op and returns true. It is
    /// considered an error to call ClearMetadata when no spec is present for 
    /// this UsdObject, i.e. if the object has no presence in the
    /// current UsdEditTarget.
    ///
    /// \sa \ref Usd_OM_Metadata
	USD_API bool ClearMetadata(const TfToken& key) const;

    /// Returns true if the \a key has a meaningful value, that is, if
    /// GetMetadata() will provide a value, either because it was authored
    /// or because a prim's metadata fallback will be provided.
	USD_API bool HasMetadata(const TfToken& key) const;

    /// Returns true if the \a key has an authored value, false if no
    /// value was authored or the only value available is a prim's metadata 
    /// fallback.
	USD_API bool HasAuthoredMetadata(const TfToken& key) const;

    /// Resolve the requested dictionary sub-element \p keyPath of
    /// dictionary-valued metadatum named \p key into \p value,
    /// returning true on success.
    ///
    /// If you know you neeed just a small number of elements from a dictionary,
    /// accessing them element-wise using this method can be much less
    /// expensive than fetching the entire dictionary with GetMetadata(key).
    ///
    /// \return false if \p key was not resolvable, or if \p value's
    /// type \c T differed from that of the resolved metadatum.
    ///
    /// The \p keyPath is a ':'-separated path addressing an element
    /// in subdictionaries.
    ///
    /// \sa \ref Usd_Dictionary_Type
    template <class T>
    bool GetMetadataByDictKey(
        const TfToken& key, const TfToken &keyPath, T *value) const;
    /// \overload
	USD_API bool GetMetadataByDictKey(
        const TfToken& key, const TfToken &keyPath, VtValue *value) const;

    /// Author \p value to the field identified by \p key and \p keyPath
    /// at the current EditTarget.  The \p keyPath is a ':'-separated path
    /// identifying a value in subdictionaries stored in the metadata field at
    /// \p key.  Return true if the value is authored successfully, false
    /// otherwise.
    ///
    /// \sa \ref Usd_Dictionary_Type
    template<typename T>
    bool SetMetadataByDictKey(
        const TfToken& key, const TfToken &keyPath, const T& value) const;
    /// \overload
	USD_API bool SetMetadataByDictKey(
        const TfToken& key, const TfToken &keyPath, const VtValue& value) const;

    /// Clear any authored value identified by \p key and \p keyPath
    /// at the current EditTarget.  The \p keyPath is a ':'-separated path
    /// identifying a path in subdictionaries stored in the metadata field at
    /// \p key.  Return true if the value is cleared successfully, false
    /// otherwise.
    ///
    /// \sa \ref Usd_Dictionary_Type
	USD_API bool ClearMetadataByDictKey(
        const TfToken& key, const TfToken& keyPath) const;

    /// Return true if there exists any authored or fallback opinion for
    /// \p key and \p keyPath.  The \p keyPath is a ':'-separated path
    /// identifying a value in subdictionaries stored in the metadata field at
    /// \p key.
    ///
    /// \sa \ref Usd_Dictionary_Type
    USD_API bool HasMetadataDictKey(
        const TfToken& key, const TfToken &keyPath) const;

    /// Return true if there exists any authored opinion (excluding
    /// fallbacks) for \p key and \p keyPath.  The \p keyPath is a ':'-separated
    /// path identifying a value in subdictionaries stored in the metadata field
    /// at \p key.
    ///
    /// \sa \ref Usd_Dictionary_Type
	USD_API bool HasAuthoredMetadataDictKey(
        const TfToken& key, const TfToken &keyPath) const;

    /// Resolve and return all metadata (including both authored and
    /// fallback values) on this object, sorted lexicographically.
    ///
    /// The keys returned in this map exactly match the keys returned by
    /// ListMetadata().
    ///
    /// \note This method does not return field keys for composition arcs,
    /// such as references, inherits, payloads, sublayers, variants, or
    /// primChildren, nor does it return the default value or timeSamples.
	USD_API UsdMetadataValueMap GetAllMetadata() const;

    /// Resolve and return all user-authored metadata on this object,
    /// sorted lexicographically.
    ///
    /// This method returns a subset of the keys returned by ListMetadata.
    ///
    /// \note This method does not return field keys for composition arcs,
    /// such as references, inherits, payloads, sublayers, variants, or
    /// primChildren, nor does it return the default value or timeSamples.
	USD_API UsdMetadataValueMap GetAllAuthoredMetadata() const;

    // --------------------------------------------------------------------- //
    /// @}
    // --------------------------------------------------------------------- //

    // --------------------------------------------------------------------- //
    /// \name Core metadata fields
    /// @{
    // --------------------------------------------------------------------- //

    /// Gets the value of the 'hidden' metadata field, false if not 
    /// authored.
    ///
    /// When an object is marked as hidden, it is an indicator to clients who 
    /// generically display objects (such as GUI widgets) that this object 
    /// should not be included, unless explicitly asked for.  Although this
    /// is just a hint and thus up to each application to interpret, we
    /// use it primarily as a way of simplifying hierarchy displays, by
    /// hiding \em only the representation of the object itself, \em not its
    /// subtree, instead "pulling up" everything below it one level in the
    /// hierarchical nesting.
    ///
    /// Note again that this is a hint for UI only - it should not be 
    /// interpreted by any renderer as making a prim invisible to drawing.
	USD_API bool IsHidden() const;

    /// Sets the value of the 'hidden' metadata field. See IsHidden()
    /// for details.
	USD_API bool SetHidden(bool hidden) const;

<<<<<<< HEAD
    /// \brief Clears the opinion for "Hidden" at the current EditTarget.
	USD_API bool ClearHidden() const;
=======
    /// Clears the opinion for "Hidden" at the current EditTarget.
    bool ClearHidden() const;
>>>>>>> d0250c34

    /// Returns true if hidden was explicitly authored and GetMetadata()
    /// will return a meaningful value for Hidden. 
    ///
    /// Note that IsHidden returns a fallback value (false) when hidden is not
    /// authored.
	USD_API bool HasAuthoredHidden() const;

    /// Return this object's composed customData dictionary.
    ///
    /// CustomData is "custom metadata", a place for applications and users
    /// to put uniform data that is entirely dynamic and subject to no schema
    /// known to Usd.  Unlike metadata like 'hidden', 'displayName' etc,
    /// which must be declared in code or a data file that is considered part
    /// of one's Usd distribution (e.g. a plugInfo.json file) to be used,
    /// customData keys and the datatypes of their corresponding values are
    /// ad hoc.  No validation will ever be performed that values for the
    /// same key in different layers are of the same type - strongest simply
    /// wins.
    ///
    /// Dictionaries like customData are composed element-wise, and are 
    /// nestable.
    ///
    /// There is no means to query a customData field's valuetype other
    /// than fetching the value and interrogating it.
    /// \sa GetCustomDataByKey()
	USD_API VtDictionary GetCustomData() const;

    /// Return the element identified by \p keyPath in this object's
    /// composed customData dictionary.  The \p keyPath is a ':'-separated path
    /// identifying a value in subdictionaries.  This is in general more
    /// efficient than composing the entire customData dictionary and then
    /// pulling out one sub-element.
	USD_API VtValue GetCustomDataByKey(const TfToken &keyPath) const;

    /// Author this object's customData dictionary to \p customData at
    /// the current EditTarget.
	USD_API void SetCustomData(const VtDictionary &customData) const;

    /// Author the element identified by \p keyPath in this object's
    /// customData dictionary at the current EditTarget.  The \p keyPath is a
    /// ':'-separated path identifying a value in subdictionaries.
	USD_API void SetCustomDataByKey(const TfToken &keyPath, const VtValue &value) const;

    /// Clear the authored opinion for this object's customData
    /// dictionary at the current EditTarget.  Do nothing if there is no such
    /// authored opinion.
	USD_API void ClearCustomData() const;

    /// Clear the authored opinion identified by \p keyPath in this
    /// object's customData dictionary at the current EditTarget.  The \p
    /// keyPath is a ':'-separated path identifying a value in subdictionaries.
    /// Do nothing if there is no such authored opinion.
	USD_API void ClearCustomDataByKey(const TfToken &keyPath) const;

    /// Return true if there are any authored or fallback opinions for
    /// this object's customData dictionary, false otherwise.
	USD_API bool HasCustomData() const;

    /// Return true if there are any authored or fallback opinions for
    /// the element identified by \p keyPath in this object's customData
    /// dictionary, false otherwise.  The \p keyPath is a ':'-separated path
    /// identifying a value in subdictionaries.
	USD_API bool HasCustomDataKey(const TfToken &keyPath) const;

    /// Return true if there are any authored opinions (excluding
    /// fallback) for this object's customData dictionary, false otherwise.
	USD_API bool HasAuthoredCustomData() const;

    /// Return true if there are any authored opinions (excluding
    /// fallback) for the element identified by \p keyPath in this object's
    /// customData dictionary, false otherwise.  The \p keyPath is a
    /// ':'-separated path identifying a value in subdictionaries.
	USD_API bool HasAuthoredCustomDataKey(const TfToken &keyPath) const;

    /// Return this object's composed assetInfo dictionary.
    ///
    /// The asset info dictionary is used to annotate objects representing the 
    /// root-prims of assets (generally organized as models) with various 
    /// data related to asset management. For example, asset name, root layer
    /// identifier, asset version etc.
    ///
    /// The elements of this dictionary are composed element-wise, and are 
    /// nestable.
    ///
    /// There is no means to query an assetInfo field's valuetype other
    /// than fetching the value and interrogating it.
    /// \sa GetAssetInfoByKey()
	USD_API VtDictionary GetAssetInfo() const;

    /// Return the element identified by \p keyPath in this object's
    /// composed assetInfo dictionary.  The \p keyPath is a ':'-separated path
    /// identifying a value in subdictionaries.  This is in general more
    /// efficient than composing the entire assetInfo dictionary than 
    /// pulling out one sub-element.
	USD_API VtValue GetAssetInfoByKey(const TfToken &keyPath) const;

    /// Author this object's assetInfo dictionary to \p assetInfo at
    /// the current EditTarget.
	USD_API void SetAssetInfo(const VtDictionary &customData) const;

    /// Author the element identified by \p keyPath in this object's
    /// assetInfo dictionary at the current EditTarget.  The \p keyPath is a
    /// ':'-separated path identifying a value in subdictionaries.
	USD_API void SetAssetInfoByKey(const TfToken &keyPath, const VtValue &value) const;

    /// Clear the authored opinion for this object's assetInfo
    /// dictionary at the current EditTarget.  Do nothing if there is no such
    /// authored opinion.
	USD_API void ClearAssetInfo() const;

    /// Clear the authored opinion identified by \p keyPath in this
    /// object's assetInfo dictionary at the current EditTarget.  The \p
    /// keyPath is a ':'-separated path identifying a value in subdictionaries.
    /// Do nothing if there is no such authored opinion.
	USD_API void ClearAssetInfoByKey(const TfToken &keyPath) const;

    /// Return true if there are any authored or fallback opinions for
    /// this object's assetInfo dictionary, false otherwise.
	USD_API bool HasAssetInfo() const;

    /// Return true if there are any authored or fallback opinions for
    /// the element identified by \p keyPath in this object's assetInfo
    /// dictionary, false otherwise.  The \p keyPath is a ':'-separated path
    /// identifying a value in subdictionaries.
	USD_API bool HasAssetInfoKey(const TfToken &keyPath) const;

    /// Return true if there are any authored opinions (excluding
    /// fallback) for this object's assetInfo dictionary, false otherwise.
	USD_API bool HasAuthoredAssetInfo() const;

    /// Return true if there are any authored opinions (excluding
    /// fallback) for the element identified by \p keyPath in this object's
    /// assetInfo dictionary, false otherwise.  The \p keyPath is a
    /// ':'-separated path identifying a value in subdictionaries.
	USD_API bool HasAuthoredAssetInfoKey(const TfToken &keyPath) const;

    /// Return this object's documentation (metadata).  This returns the
    /// empty string if no documentation has been set.
    /// \sa SetDocumentation()
	USD_API std::string GetDocumentation() const;

    /// Sets this object's documentation (metadata).  Returns true on success.
	USD_API bool SetDocumentation(const std::string& doc) const;

    /// Clears this object's documentation (metadata) in the current EditTarget
    /// (only).  Returns true on success.
	USD_API bool ClearDocumentation() const;

    /// Returns true if documentation was explicitly authored and GetMetadata()
    /// will return a meaningful value for documentation. 
	USD_API bool HasAuthoredDocumentation() const;

    // --------------------------------------------------------------------- //
    /// @}
    // --------------------------------------------------------------------- //

    // XXX: This method can and probably should move to UsdProperty
    static char GetNamespaceDelimiter() 
        { return SdfPathTokens->namespaceDelimiter.GetText()[0]; }
    
private:
    template <class T>
	USD_API bool _GetMetadataImpl(const TfToken& key,
                          T* value,
                          const TfToken &keyPath=TfToken()) const;
    template <class T>
	USD_API bool _SetMetadataImpl(const TfToken& key,
                          const T& value,
                          const TfToken &keyPath=TfToken()) const;
protected:
    // Private constructor for UsdPrim.
    UsdObject(const Usd_PrimDataHandle &prim)
        : _type(UsdTypePrim)
        , _prim(prim)
        {}

    // Private constructor for UsdAttribute/UsdRelationship.
    UsdObject(UsdObjType objType,
              const Usd_PrimDataHandle &prim,
              const TfToken &propName)
        : _type(objType)
        , _prim(prim)
        , _propName(propName) {}

    // Return the stage this object belongs to.
    UsdStage *_GetStage() const { return _prim->GetStage(); }

    // Return this object's defining spec type.
	USD_API SdfSpecType _GetDefiningSpecType() const;

    // Helper for subclasses: return held prim data.
    const Usd_PrimDataHandle &_Prim() const { return _prim; }

    // Helper for subclasses: return held propety name.
    const TfToken &_PropName() const { return _propName; }

private:
    // Helper for the above helper, and also for GetDescription()
    std::string _GetObjectDescription(const std::string &preface) const;

    friend class UsdStage;

    friend UsdObjType Usd_GetObjType(const UsdObject &obj) {
        return obj._type;
    }

    UsdObjType _type;
    Usd_PrimDataHandle _prim;
    TfToken _propName;

};

template<typename T>
bool
UsdObject::GetMetadata(const TfToken& key, T* value) const
{
    SdfAbstractDataTypedValue<T> result(value);
    return _GetMetadataImpl<SdfAbstractDataValue>(key, &result);
}

template<typename T>
bool 
UsdObject::SetMetadata(const TfToken& key, const T& value) const
{
    SdfAbstractDataConstTypedValue<T> in(&value);
    return _SetMetadataImpl<SdfAbstractDataConstValue>(key, in);
}

#endif //USD_OBJECT_H<|MERGE_RESOLUTION|>--- conflicted
+++ resolved
@@ -420,13 +420,8 @@
     /// for details.
 	USD_API bool SetHidden(bool hidden) const;
 
-<<<<<<< HEAD
-    /// \brief Clears the opinion for "Hidden" at the current EditTarget.
+    /// Clears the opinion for "Hidden" at the current EditTarget.
 	USD_API bool ClearHidden() const;
-=======
-    /// Clears the opinion for "Hidden" at the current EditTarget.
-    bool ClearHidden() const;
->>>>>>> d0250c34
 
     /// Returns true if hidden was explicitly authored and GetMetadata()
     /// will return a meaningful value for Hidden. 
