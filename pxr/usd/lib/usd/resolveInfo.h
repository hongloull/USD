//
// Copyright 2016 Pixar
//
// Licensed under the Apache License, Version 2.0 (the "Apache License")
// with the following modification; you may not use this file except in
// compliance with the Apache License and the following modification to it:
// Section 6. Trademarks. is deleted and replaced with:
//
// 6. Trademarks. This License does not grant permission to use the trade
//    names, trademarks, service marks, or product names of the Licensor
//    and its affiliates, except as required to comply with Section 4(c) of
//    the License and to reproduce the content of the NOTICE file.
//
// You may obtain a copy of the Apache License at
//
//     http://www.apache.org/licenses/LICENSE-2.0
//
// Unless required by applicable law or agreed to in writing, software
// distributed under the Apache License with the above modification is
// distributed on an "AS IS" BASIS, WITHOUT WARRANTIES OR CONDITIONS OF ANY
// KIND, either express or implied. See the Apache License for the specific
// language governing permissions and limitations under the Apache License.
//
#ifndef USD_RESOLVE_INFO_H
#define USD_RESOLVE_INFO_H

#include "pxr/usd/sdf/layerOffset.h"
#include "pxr/usd/sdf/path.h"

#include "pxr/base/tf/declarePtrs.h"

#include <limits>

TF_DECLARE_WEAK_PTRS(PcpLayerStack);

/// \enum Usd_ResolveInfoSource
///
/// Describes the various sources of attribute values.
///
enum Usd_ResolveInfoSource
{
    Usd_ResolveInfoSourceNone,            //< No value

    Usd_ResolveInfoSourceFallback,        //< Built-in fallback value
    Usd_ResolveInfoSourceDefault,         //< Attribute default value
    Usd_ResolveInfoSourceTimeSamples,     //< Attribute time samples
    Usd_ResolveInfoSourceValueClips,      //< Value clips
    Usd_ResolveInfoSourceIsTimeDependent, //< Source may vary over time
};

/// \class Usd_ResolveInfo
<<<<<<< HEAD
/// Container for information about the source of an attribute's
/// value, i.e. the 'resolved' location of the attribute.
=======
///
/// Container for information about the source of an attribute's value, i.e.
/// the 'resolved' location of the attribute.
///
>>>>>>> d0250c34
class Usd_ResolveInfo
{
public:
    Usd_ResolveInfo()
        : source(Usd_ResolveInfoSourceNone)
        , layerIndex(std::numeric_limits<size_t>::max())
        , valueIsBlocked(false)
    {
    }
    
    /// Return true if this Usd_ResolveInfo represents an attribute that has an
    /// authored value opinion.
    bool HasAuthoredValueOpinion() const {
        return
            source == Usd_ResolveInfoSourceDefault ||
            source == Usd_ResolveInfoSourceTimeSamples ||
            source == Usd_ResolveInfoSourceValueClips ||
            source == Usd_ResolveInfoSourceIsTimeDependent ||
            valueIsBlocked;
    }
    
    /// The source of the associated attribute's value.
    Usd_ResolveInfoSource source;

    /// The LayerStack that provides the strongest value opinion. 
    /// 
    /// If \p source is either \p Usd_ResolveInfoSourceDefault
    /// or \p Usd_ResolveInfoTimeSamples, the source will be a layer
    /// in this LayerStack (\sa layerIndex). 
    ///
    /// If \p source is Usd_ResolveInfoSourceValueClips, the source clips 
    /// will have been introduced in this LayerStack.
    ///
    /// Otherwise, this LayerStack will be invalid.
    PcpLayerStackPtr layerStack;

    /// The path to the prim that owns the attribute to query in
    /// \p layerStack to retrieve the strongest value opinion.
    ///
    /// If \p source is either \p Usd_ResolveInfoSourceDefault or
    /// \p Usd_ResolveInfoTimeSamples, this is the path to the prim
    /// specs in \p layerStack that own the attribute spec containing
    /// strongest value opinion.
    ///
    /// If \p source is Usd_ResolveInfoSourceValueClips, this is the
    /// path to the prim that should be used to query clips for attribute
    /// values.
    SdfPath primPathInLayerStack;

    /// The index of the layer in \p layerStack that provides the
    /// strongest time sample or default opinion. 
    ///
    /// This is valid only if \p source is either 
    /// \p Usd_ResolveInfoSourceDefault or \p Usd_ResolveInfoTimeSamples.
    size_t layerIndex;

    /// If \p source is \p Usd_ResolveInfoTimeSamples, the time 
    /// offset that maps a given time to the times in the layer
    /// containing the strongest time sample values.  Otherwise,
    /// this will be the identity offset.
    SdfLayerOffset offset;

    /// If \p source is \p Usd_ResolveInfoSourceNone or 
    /// \p Usd_ResolveInfoSourceFallback, this indicates whether or not
    /// this due to the value being blocked.
    bool valueIsBlocked;
};

#endif // USD_RESOLVE_INFO_H<|MERGE_RESOLUTION|>--- conflicted
+++ resolved
@@ -49,15 +49,10 @@
 };
 
 /// \class Usd_ResolveInfo
-<<<<<<< HEAD
-/// Container for information about the source of an attribute's
-/// value, i.e. the 'resolved' location of the attribute.
-=======
 ///
 /// Container for information about the source of an attribute's value, i.e.
 /// the 'resolved' location of the attribute.
 ///
->>>>>>> d0250c34
 class Usd_ResolveInfo
 {
 public:
