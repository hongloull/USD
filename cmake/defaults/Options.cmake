--- conflicted
+++ resolved
@@ -21,12 +21,8 @@
 # KIND, either express or implied. See the Apache License for the specific
 # language governing permissions and limitations under the Apache License.
 #
-<<<<<<< HEAD
-option(PXR_VALIDATE_GENERATED_CODE "Validate script generated code" OFF)
-=======
 option(PXR_STRICT_BUILD_MODE "Turn on additional warnings. Enforce all warnings as errors." OFF)
 option(PXR_VALIDATE_GENERATED_CODE "Validate script generated code" ON)
->>>>>>> cd7567a3
 option(PXR_BUILD_IMAGING "Build imaging components" ON)
 option(PXR_BUILD_USD_IMAGING "Build USD imaging components" ON)
 option(PXR_BUILD_KATANA_PLUGIN "Build usd katana plugin" ON)
